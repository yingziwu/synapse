--- conflicted
+++ resolved
@@ -379,11 +379,6 @@
         pushers = list(pushers)
         self.assertEqual(len(pushers), 0)
 
-<<<<<<< HEAD
-    def _check_for_mail(self) -> Tuple[Sequence, Dict]:
-        """
-        Assert that synapse sent off exactly one email notification.
-=======
     def test_remove_unlinked_pushers_background_job(self):
         """Checks that all existing pushers associated with unlinked email addresses are removed
         upon running the remove_deleted_email_pushers background update.
@@ -428,9 +423,9 @@
         pushers = list(pushers)
         self.assertEqual(len(pushers), 0)
 
-    def _check_for_mail(self):
-        """Check that the user receives an email notification"""
->>>>>>> c6e103c1
+    def _check_for_mail(self) -> Tuple[Sequence, Dict]:
+        """
+        Assert that synapse sent off exactly one email notification.
 
         Returns:
             args and kwargs passed to synapse.reactor.send_email._sendmail for
