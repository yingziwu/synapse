--- conflicted
+++ resolved
@@ -236,7 +236,6 @@
             user=user, room_id=room_id
         )
 
-<<<<<<< HEAD
     def _create_member(self, user_id, room_id, membership=Membership.JOIN):
         builder = self.hs.get_event_builder_factory().new({
             "type": RoomMemberEvent.TYPE,
@@ -247,55 +246,60 @@
         })
 
         return builder.build()
-=======
+
     @defer.inlineCallbacks
     def test_simple_leave(self):
         room_id = "!foo:red"
         user_id = "@bob:red"
         user = self.hs.parse_userid(user_id)
 
-        event = self._create_member(
-            user_id=user_id,
-            room_id=room_id,
-            membership=Membership.LEAVE,
-        )
-
-        prev_state = NonCallableMock()
-        prev_state.membership = Membership.JOIN
-        prev_state.sender = user_id
-        self.datastore.get_room_member.return_value = defer.succeed(prev_state)
-
-        event.state_events = {
-            (RoomMemberEvent.TYPE, user_id): event,
-        }
-
-        event.old_state_events = {
-            (RoomMemberEvent.TYPE, user_id): self._create_member(
-                user_id=user_id,
-                room_id=room_id,
-            ),
-        }
+        builder = self.hs.get_event_builder_factory().new({
+            "type": RoomMemberEvent.TYPE,
+            "sender": user_id,
+            "state_key": user_id,
+            "room_id": room_id,
+            "content": {"membership": Membership.LEAVE},
+        })
+
+        self.datastore.get_latest_events_in_room.return_value = (
+            defer.succeed([])
+        )
+
+        def annotate(_, ctx):
+            ctx.current_state = {
+                (RoomMemberEvent.TYPE, "@bob:red"): self._create_member(
+                    user_id="@bob:red",
+                    room_id=room_id,
+                    membership=Membership.INVITE
+                ),
+            }
+
+            return defer.succeed(True)
+
+        self.state_handler.annotate_context_with_state.side_effect = annotate
+
+        def add_auth(_, ctx):
+            ctx.auth_events = ctx.current_state[
+                (RoomMemberEvent.TYPE, "@bob:red")
+            ]
+
+            return defer.succeed(True)
+        self.auth.add_auth_events.side_effect = add_auth
+
+        room_handler = self.room_member_handler
+        event, context = yield room_handler._create_new_client_event(
+            builder
+        )
 
         leave_signal_observer = Mock()
         self.distributor.observe("user_left_room", leave_signal_observer)
 
         # Actual invocation
-        yield self.room_member_handler.change_membership(event)
+        yield room_handler.change_membership(event, context)
 
         leave_signal_observer.assert_called_with(
             user=user, room_id=room_id
         )
-
-    def _create_member(self, user_id, room_id, membership=Membership.JOIN):
-        return self.hs.get_event_factory().create_event(
-            etype=RoomMemberEvent.TYPE,
-            user_id=user_id,
-            state_key=user_id,
-            room_id=room_id,
-            membership=membership,
-            content={"membership": membership},
-        )
->>>>>>> 20beed9d
 
 
 class RoomCreationTest(unittest.TestCase):
