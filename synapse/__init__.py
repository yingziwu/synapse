--- conflicted
+++ resolved
@@ -16,8 +16,4 @@
 """ This is a reference implementation of a Matrix home server.
 """
 
-<<<<<<< HEAD
-__version__ = "0.27.3-rc2"
-=======
-__version__ = "0.27.3"
->>>>>>> 427e6c40
+__version__ = "0.27.3"