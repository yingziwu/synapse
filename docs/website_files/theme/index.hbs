<!DOCTYPE HTML>
<html lang="{{ language }}" class="sidebar-visible no-js {{ default_theme }}">
    <head>
        <!-- Book generated using mdBook -->
        <meta charset="UTF-8">
        <title>{{ title }}</title>
        {{#if is_print }}
        <meta name="robots" content="noindex" />
        {{/if}}
        {{#if base_url}}
        <base href="{{ base_url }}">
        {{/if}}


        <!-- Custom HTML head -->
        {{> head}}

        <meta content="text/html; charset=utf-8" http-equiv="Content-Type">
        <meta name="description" content="{{ description }}">
        <meta name="viewport" content="width=device-width, initial-scale=1">
        <meta name="theme-color" content="#ffffff" />

        {{#if favicon_svg}}
        <link rel="icon" href="{{ path_to_root }}favicon.svg">
        {{/if}}
        {{#if favicon_png}}
        <link rel="shortcut icon" href="{{ path_to_root }}favicon.png">
        {{/if}}
        <link rel="stylesheet" href="{{ path_to_root }}css/variables.css">
        <link rel="stylesheet" href="{{ path_to_root }}css/general.css">
        <link rel="stylesheet" href="{{ path_to_root }}css/chrome.css">
        {{#if print_enable}}
        <link rel="stylesheet" href="{{ path_to_root }}css/print.css" media="print">
        {{/if}}

        <!-- Fonts -->
        <link rel="stylesheet" href="{{ path_to_root }}FontAwesome/css/font-awesome.css">
        {{#if copy_fonts}}
        <link rel="stylesheet" href="{{ path_to_root }}fonts/fonts.css">
        {{/if}}

        <!-- Highlight.js Stylesheets -->
        <link rel="stylesheet" href="{{ path_to_root }}highlight.css">
        <link rel="stylesheet" href="{{ path_to_root }}tomorrow-night.css">
        <link rel="stylesheet" href="{{ path_to_root }}ayu-highlight.css">

        <!-- Custom theme stylesheets -->
        {{#each additional_css}}
        <link rel="stylesheet" href="{{ ../path_to_root }}{{ this }}">
        {{/each}}

        {{#if mathjax_support}}
        <!-- MathJax -->
        <script async type="text/javascript" src="https://cdnjs.cloudflare.com/ajax/libs/mathjax/2.7.1/MathJax.js?config=TeX-AMS-MML_HTMLorMML"></script>
        {{/if}}
    </head>
    <body>
        <!-- Provide site root to javascript -->
        <script type="text/javascript">
            var path_to_root = "{{ path_to_root }}";
            var default_theme = window.matchMedia("(prefers-color-scheme: dark)").matches ? "{{ preferred_dark_theme }}" : "{{ default_theme }}";
        </script>

        <!-- Work around some values being stored in localStorage wrapped in quotes -->
        <script type="text/javascript">
            try {
                var theme = localStorage.getItem('mdbook-theme');
                var sidebar = localStorage.getItem('mdbook-sidebar');
                if (theme.startsWith('"') && theme.endsWith('"')) {
                    localStorage.setItem('mdbook-theme', theme.slice(1, theme.length - 1));
                }
                if (sidebar.startsWith('"') && sidebar.endsWith('"')) {
                    localStorage.setItem('mdbook-sidebar', sidebar.slice(1, sidebar.length - 1));
                }
            } catch (e) { }
        </script>

        <!-- Set the theme before any content is loaded, prevents flash -->
        <script type="text/javascript">
            var theme;
            try { theme = localStorage.getItem('mdbook-theme'); } catch(e) { }
            if (theme === null || theme === undefined) { theme = default_theme; }
            var html = document.querySelector('html');
            html.classList.remove('no-js')
            html.classList.remove('{{ default_theme }}')
            html.classList.add(theme);
            html.classList.add('js');
        </script>

        <!-- Hide / unhide sidebar before it is displayed -->
        <script type="text/javascript">
            var html = document.querySelector('html');
            var sidebar = 'hidden';
            if (document.body.clientWidth >= 1080) {
                try { sidebar = localStorage.getItem('mdbook-sidebar'); } catch(e) { }
                sidebar = sidebar || 'visible';
            }
            html.classList.remove('sidebar-visible');
            html.classList.add("sidebar-" + sidebar);
        </script>

        <nav id="sidebar" class="sidebar" aria-label="Table of contents">
            <div class="sidebar-scrollbox">
                {{#toc}}{{/toc}}
            </div>
            <div id="sidebar-resize-handle" class="sidebar-resize-handle"></div>
        </nav>

        <div id="page-wrapper" class="page-wrapper">

            <div class="page">
                {{> header}}
                <div id="menu-bar-hover-placeholder"></div>
                <div id="menu-bar" class="menu-bar sticky bordered">
                    <div class="left-buttons">
                        <button id="sidebar-toggle" class="icon-button" type="button" title="Toggle Table of Contents" aria-label="Toggle Table of Contents" aria-controls="sidebar">
                            <i class="fa fa-bars"></i>
                        </button>
                        <button id="theme-toggle" class="icon-button" type="button" title="Change theme" aria-label="Change theme" aria-haspopup="true" aria-expanded="false" aria-controls="theme-list">
                            <i class="fa fa-paint-brush"></i>
                        </button>
                        <ul id="theme-list" class="theme-popup" aria-label="Themes" role="menu">
                            <li role="none"><button role="menuitem" class="theme" id="light">{{ theme_option "Light" }}</button></li>
                            <li role="none"><button role="menuitem" class="theme" id="rust">{{ theme_option "Rust" }}</button></li>
                            <li role="none"><button role="menuitem" class="theme" id="coal">{{ theme_option "Coal" }}</button></li>
                            <li role="none"><button role="menuitem" class="theme" id="navy">{{ theme_option "Navy" }}</button></li>
                            <li role="none"><button role="menuitem" class="theme" id="ayu">{{ theme_option "Ayu" }}</button></li>
                        </ul>
                        {{#if search_enabled}}
                        <button id="search-toggle" class="icon-button" type="button" title="Search. (Shortkey: s)" aria-label="Toggle Searchbar" aria-expanded="false" aria-keyshortcuts="S" aria-controls="searchbar">
                            <i class="fa fa-search"></i>
                        </button>
                        {{/if}}
                        <div class="version-picker">
                            <div class="dropdown">
                                <div class="select">
                                    <span></span>
                                    <i class="fa fa-chevron-down"></i>
                                </div>
                                <input type="hidden" name="version">
                                <ul class="dropdown-menu">
                                    <!-- Versions will be added dynamically in version-picker.js -->
                                </ul>
                            </div>
<<<<<<< HEAD
                        </div>
=======
                        </div>      
>>>>>>> 15733b09
                    </div>

                    <h1 class="menu-title">{{ book_title }}</h1>

                    <div class="right-buttons">
                        {{#if print_enable}}
                        <a href="{{ path_to_root }}print.html" title="Print this book" aria-label="Print this book">
                            <i id="print-button" class="fa fa-print"></i>
                        </a>
                        {{/if}}
                        {{#if git_repository_url}}
                        <a href="{{git_repository_url}}" title="Git repository" aria-label="Git repository">
                            <i id="git-repository-button" class="fa {{git_repository_icon}}"></i>
                        </a>
                        {{/if}}
                        {{#if git_repository_edit_url}}
                        <a href="{{git_repository_edit_url}}" title="Suggest an edit" aria-label="Suggest an edit">
                            <i id="git-edit-button" class="fa fa-edit"></i>
                        </a>
                        {{/if}}

                    </div>
                </div>

                {{#if search_enabled}}
                <div id="search-wrapper" class="hidden">
                    <form id="searchbar-outer" class="searchbar-outer">
                        <input type="search" id="searchbar" name="searchbar" placeholder="Search this book ..." aria-controls="searchresults-outer" aria-describedby="searchresults-header">
                    </form>
                    <div id="searchresults-outer" class="searchresults-outer hidden">
                        <div id="searchresults-header" class="searchresults-header"></div>
                        <ul id="searchresults">
                        </ul>
                    </div>
                </div>
                {{/if}}

                <!-- Apply ARIA attributes after the sidebar and the sidebar toggle button are added to the DOM -->
                <script type="text/javascript">
                    document.getElementById('sidebar-toggle').setAttribute('aria-expanded', sidebar === 'visible');
                    document.getElementById('sidebar').setAttribute('aria-hidden', sidebar !== 'visible');
                    Array.from(document.querySelectorAll('#sidebar a')).forEach(function(link) {
                        link.setAttribute('tabIndex', sidebar === 'visible' ? 0 : -1);
                    });
                </script>

                <div id="content" class="content">
                    <main>
                        <!-- Page table of contents -->
                        <div class="sidetoc">
                            <nav class="pagetoc"></nav>
                        </div>

                        {{{ content }}}
                    </main>

                    <nav class="nav-wrapper" aria-label="Page navigation">
                        <!-- Mobile navigation buttons -->
                        {{#previous}}
                            <a rel="prev" href="{{ path_to_root }}{{link}}" class="mobile-nav-chapters previous" title="Previous chapter" aria-label="Previous chapter" aria-keyshortcuts="Left">
                                <i class="fa fa-angle-left"></i>
                            </a>
                        {{/previous}}

                        {{#next}}
                            <a rel="next" href="{{ path_to_root }}{{link}}" class="mobile-nav-chapters next" title="Next chapter" aria-label="Next chapter" aria-keyshortcuts="Right">
                                <i class="fa fa-angle-right"></i>
                            </a>
                        {{/next}}

                        <div style="clear: both"></div>
                    </nav>
                </div>
            </div>

            <nav class="nav-wide-wrapper" aria-label="Page navigation">
                {{#previous}}
                    <a rel="prev" href="{{ path_to_root }}{{link}}" class="nav-chapters previous" title="Previous chapter" aria-label="Previous chapter" aria-keyshortcuts="Left">
                        <i class="fa fa-angle-left"></i>
                    </a>
                {{/previous}}

                {{#next}}
                    <a rel="next" href="{{ path_to_root }}{{link}}" class="nav-chapters next" title="Next chapter" aria-label="Next chapter" aria-keyshortcuts="Right">
                        <i class="fa fa-angle-right"></i>
                    </a>
                {{/next}}
            </nav>

        </div>

        {{#if livereload}}
        <!-- Livereload script (if served using the cli tool) -->
        <script type="text/javascript">
            var socket = new WebSocket("{{{livereload}}}");
            socket.onmessage = function (event) {
                if (event.data === "reload") {
                    socket.close();
                    location.reload();
                }
            };
            window.onbeforeunload = function() {
                socket.close();
            }
        </script>
        {{/if}}

        {{#if google_analytics}}
        <!-- Google Analytics Tag -->
        <script type="text/javascript">
            var localAddrs = ["localhost", "127.0.0.1", ""];
            // make sure we don't activate google analytics if the developer is
            // inspecting the book locally...
            if (localAddrs.indexOf(document.location.hostname) === -1) {
                (function(i,s,o,g,r,a,m){i['GoogleAnalyticsObject']=r;i[r]=i[r]||function(){
                (i[r].q=i[r].q||[]).push(arguments)},i[r].l=1*new Date();a=s.createElement(o),
                m=s.getElementsByTagName(o)[0];a.async=1;a.src=g;m.parentNode.insertBefore(a,m)
                })(window,document,'script','https://www.google-analytics.com/analytics.js','ga');
                ga('create', '{{google_analytics}}', 'auto');
                ga('send', 'pageview');
            }
        </script>
        {{/if}}

        {{#if playground_line_numbers}}
        <script type="text/javascript">
            window.playground_line_numbers = true;
        </script>
        {{/if}}

        {{#if playground_copyable}}
        <script type="text/javascript">
            window.playground_copyable = true;
        </script>
        {{/if}}

        {{#if playground_js}}
        <script src="{{ path_to_root }}ace.js" type="text/javascript" charset="utf-8"></script>
        <script src="{{ path_to_root }}editor.js" type="text/javascript" charset="utf-8"></script>
        <script src="{{ path_to_root }}mode-rust.js" type="text/javascript" charset="utf-8"></script>
        <script src="{{ path_to_root }}theme-dawn.js" type="text/javascript" charset="utf-8"></script>
        <script src="{{ path_to_root }}theme-tomorrow_night.js" type="text/javascript" charset="utf-8"></script>
        {{/if}}

        {{#if search_js}}
        <script src="{{ path_to_root }}elasticlunr.min.js" type="text/javascript" charset="utf-8"></script>
        <script src="{{ path_to_root }}mark.min.js" type="text/javascript" charset="utf-8"></script>
        <script src="{{ path_to_root }}searcher.js" type="text/javascript" charset="utf-8"></script>
        {{/if}}

        <script src="{{ path_to_root }}clipboard.min.js" type="text/javascript" charset="utf-8"></script>
        <script src="{{ path_to_root }}highlight.js" type="text/javascript" charset="utf-8"></script>
        <script src="{{ path_to_root }}book.js" type="text/javascript" charset="utf-8"></script>

        <!-- Custom JS scripts -->
        {{#each additional_js}}
        <script type="text/javascript" src="{{ ../path_to_root }}{{this}}"></script>
        {{/each}}

        {{#if is_print}}
        {{#if mathjax_support}}
        <script type="text/javascript">
        window.addEventListener('load', function() {
            MathJax.Hub.Register.StartupHook('End', function() {
                window.setTimeout(window.print, 100);
            });
        });
        </script>
        {{else}}
        <script type="text/javascript">
        window.addEventListener('load', function() {
            window.setTimeout(window.print, 100);
        });
        </script>
        {{/if}}
        {{/if}}

    </body>
</html><|MERGE_RESOLUTION|>--- conflicted
+++ resolved
@@ -142,11 +142,7 @@
                                     <!-- Versions will be added dynamically in version-picker.js -->
                                 </ul>
                             </div>
-<<<<<<< HEAD
                         </div>
-=======
-                        </div>      
->>>>>>> 15733b09
                     </div>
 
                     <h1 class="menu-title">{{ book_title }}</h1>
