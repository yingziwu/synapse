<<<<<<< HEAD
matrix-synapse-py3 (1.112.0~rc1) stable; urgency=medium

  * New Synapse release 1.112.0rc1.

 -- Synapse Packaging team <packages@matrix.org>  Tue, 23 Jul 2024 08:58:55 -0600
=======
matrix-synapse-py3 (1.111.1) stable; urgency=medium

  * New Synapse release 1.111.1.

 -- Synapse Packaging team <packages@matrix.org>  Tue, 30 Jul 2024 16:13:52 +0100
>>>>>>> e4868f8a

matrix-synapse-py3 (1.111.0) stable; urgency=medium

  * New Synapse release 1.111.0.

 -- Synapse Packaging team <packages@matrix.org>  Tue, 16 Jul 2024 12:42:46 +0200

matrix-synapse-py3 (1.111.0~rc2) stable; urgency=medium

  * New synapse release 1.111.0rc2.

 -- Synapse Packaging team <packages@matrix.org>  Wed, 10 Jul 2024 08:46:54 +0000

matrix-synapse-py3 (1.111.0~rc1) stable; urgency=medium

  * New synapse release 1.111.0rc1.

 -- Synapse Packaging team <packages@matrix.org>  Tue, 09 Jul 2024 09:49:25 +0000

matrix-synapse-py3 (1.110.0) stable; urgency=medium

  * New Synapse release 1.110.0.

 -- Synapse Packaging team <packages@matrix.org>  Wed, 03 Jul 2024 09:08:59 -0600

matrix-synapse-py3 (1.110.0~rc3) stable; urgency=medium

  * New Synapse release 1.110.0rc3.

 -- Synapse Packaging team <packages@matrix.org>  Tue, 02 Jul 2024 08:28:56 -0600

matrix-synapse-py3 (1.110.0~rc2) stable; urgency=medium

  * New Synapse release 1.110.0rc2.

 -- Synapse Packaging team <packages@matrix.org>  Wed, 26 Jun 2024 18:14:48 +0200

matrix-synapse-py3 (1.110.0~rc1) stable; urgency=medium

  * `register_new_matrix_user` now supports a --password-file and a --exists-ok flag.
  * New Synapse release 1.110.0rc1.

 -- Synapse Packaging team <packages@matrix.org>  Wed, 26 Jun 2024 14:07:56 +0200

matrix-synapse-py3 (1.109.0) stable; urgency=medium

  * New synapse release 1.109.0.

 -- Synapse Packaging team <packages@matrix.org>  Tue, 18 Jun 2024 09:45:15 +0000

matrix-synapse-py3 (1.109.0~rc3) stable; urgency=medium

  * New synapse release 1.109.0rc3.

 -- Synapse Packaging team <packages@matrix.org>  Mon, 17 Jun 2024 12:05:24 +0000

matrix-synapse-py3 (1.109.0~rc2) stable; urgency=medium

  * New synapse release 1.109.0rc2.

 -- Synapse Packaging team <packages@matrix.org>  Tue, 11 Jun 2024 13:20:17 +0000

matrix-synapse-py3 (1.109.0~rc1) stable; urgency=medium

  * New Synapse release 1.109.0rc1.

 -- Synapse Packaging team <packages@matrix.org>  Tue, 04 Jun 2024 09:42:46 +0100

matrix-synapse-py3 (1.108.0) stable; urgency=medium

  * New Synapse release 1.108.0.

 -- Synapse Packaging team <packages@matrix.org>  Tue, 28 May 2024 11:54:22 +0100

matrix-synapse-py3 (1.108.0~rc1) stable; urgency=medium

  * New Synapse release 1.108.0rc1.

 -- Synapse Packaging team <packages@matrix.org>  Tue, 21 May 2024 10:54:13 +0100

matrix-synapse-py3 (1.107.0) stable; urgency=medium

  * New Synapse release 1.107.0.

 -- Synapse Packaging team <packages@matrix.org>  Tue, 14 May 2024 14:15:34 +0100

matrix-synapse-py3 (1.107.0~rc1) stable; urgency=medium

  * New Synapse release 1.107.0rc1.

 -- Synapse Packaging team <packages@matrix.org>  Tue, 07 May 2024 16:26:26 +0100

matrix-synapse-py3 (1.106.0) stable; urgency=medium

  * New Synapse release 1.106.0.

 -- Synapse Packaging team <packages@matrix.org>  Tue, 30 Apr 2024 11:51:43 +0100

matrix-synapse-py3 (1.106.0~rc1) stable; urgency=medium

  * New Synapse release 1.106.0rc1.

 -- Synapse Packaging team <packages@matrix.org>  Thu, 25 Apr 2024 15:54:59 +0100

matrix-synapse-py3 (1.105.1) stable; urgency=medium

  * New Synapse release 1.105.1.

 -- Synapse Packaging team <packages@matrix.org>  Tue, 23 Apr 2024 15:56:18 +0100

matrix-synapse-py3 (1.105.0) stable; urgency=medium

  * New Synapse release 1.105.0.

 -- Synapse Packaging team <packages@matrix.org>  Tue, 16 Apr 2024 15:53:23 +0100

matrix-synapse-py3 (1.105.0~rc1) stable; urgency=medium

  * New Synapse release 1.105.0rc1.

 -- Synapse Packaging team <packages@matrix.org>  Thu, 11 Apr 2024 12:15:49 +0100

matrix-synapse-py3 (1.104.0) stable; urgency=medium

  * New Synapse release 1.104.0.

 -- Synapse Packaging team <packages@matrix.org>  Tue, 02 Apr 2024 17:15:45 +0100

matrix-synapse-py3 (1.104.0~rc1) stable; urgency=medium

  * New Synapse release 1.104.0rc1.

 -- Synapse Packaging team <packages@matrix.org>  Tue, 26 Mar 2024 11:48:58 +0000

matrix-synapse-py3 (1.103.0) stable; urgency=medium

  * New Synapse release 1.103.0.

 -- Synapse Packaging team <packages@matrix.org>  Tue, 19 Mar 2024 12:24:36 +0000

matrix-synapse-py3 (1.103.0~rc1) stable; urgency=medium

  * New Synapse release 1.103.0rc1.

 -- Synapse Packaging team <packages@matrix.org>  Tue, 12 Mar 2024 15:02:56 +0000

matrix-synapse-py3 (1.102.0) stable; urgency=medium

  * New Synapse release 1.102.0.

 -- Synapse Packaging team <packages@matrix.org>  Tue, 05 Mar 2024 14:47:03 +0000

matrix-synapse-py3 (1.102.0~rc1) stable; urgency=medium

  * New Synapse release 1.102.0rc1.

 -- Synapse Packaging team <packages@matrix.org>  Tue, 20 Feb 2024 15:50:36 +0000

matrix-synapse-py3 (1.101.0) stable; urgency=medium

  * New Synapse release 1.101.0.

 -- Synapse Packaging team <packages@matrix.org>  Tue, 13 Feb 2024 10:45:35 +0000

matrix-synapse-py3 (1.101.0~rc1) stable; urgency=medium

  * New Synapse release 1.101.0rc1.

 -- Synapse Packaging team <packages@matrix.org>  Tue, 06 Feb 2024 16:02:02 +0000

matrix-synapse-py3 (1.100.0) stable; urgency=medium

  * New Synapse release 1.100.0.

 -- Synapse Packaging team <packages@matrix.org>  Tue, 30 Jan 2024 16:58:19 +0000

matrix-synapse-py3 (1.100.0~rc3) stable; urgency=medium

  * New Synapse release 1.100.0rc3.

 -- Synapse Packaging team <packages@matrix.org>  Wed, 24 Jan 2024 14:18:15 +0000

matrix-synapse-py3 (1.100.0~rc2) stable; urgency=medium

  * New Synapse release 1.100.0rc2.

 -- Synapse Packaging team <packages@matrix.org>  Wed, 24 Jan 2024 11:59:51 +0000

matrix-synapse-py3 (1.100.0~rc1) stable; urgency=medium

  * New Synapse release 1.100.0rc1.

 -- Synapse Packaging team <packages@matrix.org>  Tue, 23 Jan 2024 14:24:16 +0000

matrix-synapse-py3 (1.99.0) stable; urgency=medium

  * Fix copyright file with new licensing
  * New Synapse release 1.99.0.

 -- Synapse Packaging team <packages@matrix.org>  Tue, 16 Jan 2024 11:58:34 +0000

matrix-synapse-py3 (1.99.0~rc1) stable; urgency=medium

  * New Synapse release 1.99.0rc1.

 -- Synapse Packaging team <packages@matrix.org>  Tue, 09 Jan 2024 13:43:56 +0000

matrix-synapse-py3 (1.98.0) stable; urgency=medium

  * New Synapse release 1.98.0.

 -- Synapse Packaging team <packages@matrix.org>  Tue, 12 Dec 2023 15:04:31 +0000

matrix-synapse-py3 (1.98.0~rc1) stable; urgency=medium

  * New Synapse release 1.98.0rc1.

 -- Synapse Packaging team <packages@matrix.org>  Tue, 05 Dec 2023 13:08:42 +0000

matrix-synapse-py3 (1.97.0) stable; urgency=medium

  * New Synapse release 1.97.0.

 -- Synapse Packaging team <packages@matrix.org>  Tue, 28 Nov 2023 14:08:58 +0000

matrix-synapse-py3 (1.97.0~rc1) stable; urgency=medium

  * New Synapse release 1.97.0rc1.

 -- Synapse Packaging team <packages@matrix.org>  Tue, 21 Nov 2023 12:32:03 +0000

matrix-synapse-py3 (1.96.1) stable; urgency=medium

  * New synapse release 1.96.1.

 -- Synapse Packaging team <packages@matrix.org>  Fri, 17 Nov 2023 12:48:45 +0000

matrix-synapse-py3 (1.96.0) stable; urgency=medium

  * New synapse release 1.96.0.

 -- Synapse Packaging team <packages@matrix.org>  Thu, 16 Nov 2023 17:54:26 +0000

matrix-synapse-py3 (1.96.0~rc1) stable; urgency=medium

  * New Synapse release 1.96.0rc1.

 -- Synapse Packaging team <packages@matrix.org>  Tue, 31 Oct 2023 14:09:09 +0000

matrix-synapse-py3 (1.95.1) stable; urgency=medium

  * New Synapse release 1.95.1.

 -- Synapse Packaging team <packages@matrix.org>  Tue, 31 Oct 2023 14:00:00 +0000

matrix-synapse-py3 (1.95.0) stable; urgency=medium

  * New Synapse release 1.95.0.

 -- Synapse Packaging team <packages@matrix.org>  Tue, 24 Oct 2023 13:00:46 +0100

matrix-synapse-py3 (1.95.0~rc1) stable; urgency=medium

  * New synapse release 1.95.0rc1.

 -- Synapse Packaging team <packages@matrix.org>  Tue, 17 Oct 2023 15:50:17 +0000

matrix-synapse-py3 (1.94.0) stable; urgency=medium

  * New Synapse release 1.94.0.

 -- Synapse Packaging team <packages@matrix.org>  Tue, 10 Oct 2023 10:57:41 +0100

matrix-synapse-py3 (1.94.0~rc1) stable; urgency=medium

  * New Synapse release 1.94.0rc1.

 -- Synapse Packaging team <packages@matrix.org>  Tue, 03 Oct 2023 11:48:18 +0100

matrix-synapse-py3 (1.93.0) stable; urgency=medium

  * New Synapse release 1.93.0.

 -- Synapse Packaging team <packages@matrix.org>  Tue, 26 Sep 2023 15:54:40 +0100

matrix-synapse-py3 (1.93.0~rc1) stable; urgency=medium

  * New synapse release 1.93.0rc1.

 -- Synapse Packaging team <packages@matrix.org>  Tue, 19 Sep 2023 11:55:00 +0000

matrix-synapse-py3 (1.92.3) stable; urgency=medium

  * New Synapse release 1.92.3.

 -- Synapse Packaging team <packages@matrix.org>  Mon, 18 Sep 2023 15:05:04 +0200

matrix-synapse-py3 (1.92.2) stable; urgency=medium

  * New Synapse release 1.92.2.

 -- Synapse Packaging team <packages@matrix.org>  Fri, 15 Sep 2023 13:17:41 +0100

matrix-synapse-py3 (1.92.1) stable; urgency=medium

  * New Synapse release 1.92.1.

 -- Synapse Packaging team <packages@matrix.org>  Tue, 12 Sep 2023 13:19:42 +0200

matrix-synapse-py3 (1.92.0) stable; urgency=medium

  * New Synapse release 1.92.0.

 -- Synapse Packaging team <packages@matrix.org>  Tue, 12 Sep 2023 11:59:23 +0200

matrix-synapse-py3 (1.91.2) stable; urgency=medium

  * New synapse release 1.91.2.

 -- Synapse Packaging team <packages@matrix.org>  Wed, 06 Sep 2023 14:59:30 +0000

matrix-synapse-py3 (1.92.0~rc1) stable; urgency=medium

  * New Synapse release 1.92.0rc1.

 -- Synapse Packaging team <packages@matrix.org>  Tue, 05 Sep 2023 11:21:43 +0100

matrix-synapse-py3 (1.91.1) stable; urgency=medium

  * New Synapse release 1.91.1.

 -- Synapse Packaging team <packages@matrix.org>  Mon, 04 Sep 2023 14:03:18 +0100

matrix-synapse-py3 (1.91.0) stable; urgency=medium

  * New Synapse release 1.91.0.

 -- Synapse Packaging team <packages@matrix.org>  Wed, 30 Aug 2023 11:18:10 +0100

matrix-synapse-py3 (1.91.0~rc1) stable; urgency=medium

  * New Synapse release 1.91.0rc1.

 -- Synapse Packaging team <packages@matrix.org>  Wed, 23 Aug 2023 09:47:18 -0700

matrix-synapse-py3 (1.90.0) stable; urgency=medium

  * New Synapse release 1.90.0.

 -- Synapse Packaging team <packages@matrix.org>  Tue, 15 Aug 2023 11:17:34 +0100

matrix-synapse-py3 (1.90.0~rc1) stable; urgency=medium

  * New Synapse release 1.90.0rc1.

 -- Synapse Packaging team <packages@matrix.org>  Tue, 08 Aug 2023 15:29:34 +0100

matrix-synapse-py3 (1.89.0) stable; urgency=medium

  * New Synapse release 1.89.0.

 -- Synapse Packaging team <packages@matrix.org>  Tue, 01 Aug 2023 11:07:15 +0100

matrix-synapse-py3 (1.89.0~rc1) stable; urgency=medium

  * New Synapse release 1.89.0rc1.

 -- Synapse Packaging team <packages@matrix.org>  Tue, 25 Jul 2023 14:31:07 +0200

matrix-synapse-py3 (1.88.0) stable; urgency=medium

  * New Synapse release 1.88.0.

 -- Synapse Packaging team <packages@matrix.org>  Tue, 18 Jul 2023 13:59:28 +0100

matrix-synapse-py3 (1.88.0~rc1) stable; urgency=medium

  * New Synapse release 1.88.0rc1.

 -- Synapse Packaging team <packages@matrix.org>  Tue, 11 Jul 2023 10:20:19 +0100

matrix-synapse-py3 (1.87.0) stable; urgency=medium

  * New Synapse release 1.87.0.

 -- Synapse Packaging team <packages@matrix.org>  Tue, 04 Jul 2023 16:24:00 +0100

matrix-synapse-py3 (1.87.0~rc1) stable; urgency=medium

  * New synapse release 1.87.0rc1.

 -- Synapse Packaging team <packages@matrix.org>  Tue, 27 Jun 2023 15:27:04 +0000

matrix-synapse-py3 (1.86.0) stable; urgency=medium

  * New Synapse release 1.86.0.

 -- Synapse Packaging team <packages@matrix.org>  Tue, 20 Jun 2023 17:22:46 +0200

matrix-synapse-py3 (1.86.0~rc2) stable; urgency=medium

  * New Synapse release 1.86.0rc2.

 -- Synapse Packaging team <packages@matrix.org>  Wed, 14 Jun 2023 12:16:27 +0200

matrix-synapse-py3 (1.86.0~rc1) stable; urgency=medium

  * New Synapse release 1.86.0rc1.

 -- Synapse Packaging team <packages@matrix.org>  Tue, 13 Jun 2023 14:30:45 +0200

matrix-synapse-py3 (1.85.2) stable; urgency=medium

  * New Synapse release 1.85.2.

 -- Synapse Packaging team <packages@matrix.org>  Thu, 08 Jun 2023 13:04:18 +0100

matrix-synapse-py3 (1.85.1) stable; urgency=medium

  * New Synapse release 1.85.1.

 -- Synapse Packaging team <packages@matrix.org>  Wed, 07 Jun 2023 10:51:12 +0100

matrix-synapse-py3 (1.85.0) stable; urgency=medium

  * New Synapse release 1.85.0.

 -- Synapse Packaging team <packages@matrix.org>  Tue, 06 Jun 2023 09:39:29 +0100

matrix-synapse-py3 (1.85.0~rc2) stable; urgency=medium

  * New Synapse release 1.85.0rc2.

 -- Synapse Packaging team <packages@matrix.org>  Thu, 01 Jun 2023 09:16:18 -0700

matrix-synapse-py3 (1.85.0~rc1) stable; urgency=medium

  * New Synapse release 1.85.0rc1.

 -- Synapse Packaging team <packages@matrix.org>  Tue, 30 May 2023 13:56:54 +0100

matrix-synapse-py3 (1.84.1) stable; urgency=medium

  * New Synapse release 1.84.1.

 -- Synapse Packaging team <packages@matrix.org>  Fri, 26 May 2023 16:15:30 +0100

matrix-synapse-py3 (1.84.0) stable; urgency=medium

  * New Synapse release 1.84.0.

 -- Synapse Packaging team <packages@matrix.org>  Tue, 23 May 2023 10:57:22 +0100

matrix-synapse-py3 (1.84.0~rc1) stable; urgency=medium

  * New Synapse release 1.84.0rc1.

 -- Synapse Packaging team <packages@matrix.org>  Tue, 16 May 2023 11:12:02 +0100

matrix-synapse-py3 (1.83.0) stable; urgency=medium

  * New Synapse release 1.83.0.

 -- Synapse Packaging team <packages@matrix.org>  Tue, 09 May 2023 18:13:37 +0200

matrix-synapse-py3 (1.83.0~rc1) stable; urgency=medium

  * New Synapse release 1.83.0rc1.

 -- Synapse Packaging team <packages@matrix.org>  Tue, 02 May 2023 15:56:38 +0100

matrix-synapse-py3 (1.82.0) stable; urgency=medium

  * New Synapse release 1.82.0.

 -- Synapse Packaging team <packages@matrix.org>  Tue, 25 Apr 2023 11:56:06 +0100

matrix-synapse-py3 (1.82.0~rc1) stable; urgency=medium

  * New Synapse release 1.82.0rc1.

 -- Synapse Packaging team <packages@matrix.org>  Tue, 18 Apr 2023 09:47:30 +0100

matrix-synapse-py3 (1.81.0) stable; urgency=medium

  * New Synapse release 1.81.0.

 -- Synapse Packaging team <packages@matrix.org>  Tue, 11 Apr 2023 14:18:35 +0100

matrix-synapse-py3 (1.81.0~rc2) stable; urgency=medium

  * New Synapse release 1.81.0rc2.

 -- Synapse Packaging team <packages@matrix.org>  Thu, 06 Apr 2023 16:07:54 +0100

matrix-synapse-py3 (1.81.0~rc1) stable; urgency=medium

  * New Synapse release 1.81.0rc1.

 -- Synapse Packaging team <packages@matrix.org>  Tue, 04 Apr 2023 14:29:03 +0100

matrix-synapse-py3 (1.80.0) stable; urgency=medium

  * New Synapse release 1.80.0.

 -- Synapse Packaging team <packages@matrix.org>  Tue, 28 Mar 2023 11:10:33 +0100

matrix-synapse-py3 (1.80.0~rc2) stable; urgency=medium

  * New Synapse release 1.80.0rc2.

 -- Synapse Packaging team <packages@matrix.org>  Wed, 22 Mar 2023 08:30:16 -0700

matrix-synapse-py3 (1.80.0~rc1) stable; urgency=medium

  * New Synapse release 1.80.0rc1.

 -- Synapse Packaging team <packages@matrix.org>  Tue, 21 Mar 2023 10:56:08 -0700

matrix-synapse-py3 (1.79.0) stable; urgency=medium

  * New Synapse release 1.79.0.

 -- Synapse Packaging team <packages@matrix.org>  Tue, 14 Mar 2023 16:14:50 +0100

matrix-synapse-py3 (1.79.0~rc2) stable; urgency=medium

  * New Synapse release 1.79.0rc2.

 -- Synapse Packaging team <packages@matrix.org>  Mon, 13 Mar 2023 12:54:21 +0000

matrix-synapse-py3 (1.79.0~rc1) stable; urgency=medium

  * New Synapse release 1.79.0rc1.

 -- Synapse Packaging team <packages@matrix.org>  Tue, 07 Mar 2023 12:03:49 +0000

matrix-synapse-py3 (1.78.0) stable; urgency=medium

  * New Synapse release 1.78.0.

 -- Synapse Packaging team <packages@matrix.org>  Tue, 28 Feb 2023 08:56:03 -0800

matrix-synapse-py3 (1.78.0~rc1) stable; urgency=medium

  * Add `matrix-org-archive-keyring` package as recommended.
  * New Synapse release 1.78.0rc1.

 -- Synapse Packaging team <packages@matrix.org>  Tue, 21 Feb 2023 14:29:19 +0000

matrix-synapse-py3 (1.77.0) stable; urgency=medium

  * New Synapse release 1.77.0.

 -- Synapse Packaging team <packages@matrix.org>  Tue, 14 Feb 2023 12:59:02 +0100

matrix-synapse-py3 (1.77.0~rc2) stable; urgency=medium

  * New Synapse release 1.77.0rc2.

 -- Synapse Packaging team <packages@matrix.org>  Fri, 10 Feb 2023 12:44:21 +0000

matrix-synapse-py3 (1.77.0~rc1) stable; urgency=medium

  * New Synapse release 1.77.0rc1.

 -- Synapse Packaging team <packages@matrix.org>  Tue, 07 Feb 2023 13:45:14 +0000

matrix-synapse-py3 (1.76.0) stable; urgency=medium

  * New Synapse release 1.76.0.

 -- Synapse Packaging team <packages@matrix.org>  Tue, 31 Jan 2023 08:21:47 -0800

matrix-synapse-py3 (1.76.0~rc2) stable; urgency=medium

  * New Synapse release 1.76.0rc2.

 -- Synapse Packaging team <packages@matrix.org>  Fri, 27 Jan 2023 11:17:57 +0000

matrix-synapse-py3 (1.76.0~rc1) stable; urgency=medium

  * Use Poetry 1.3.2 to manage the bundled virtualenv included with this package.
  * New Synapse release 1.76.0rc1.

 -- Synapse Packaging team <packages@matrix.org>  Wed, 25 Jan 2023 16:21:16 +0000

matrix-synapse-py3 (1.75.0) stable; urgency=medium

  * New Synapse release 1.75.0.

 -- Synapse Packaging team <packages@matrix.org>  Tue, 17 Jan 2023 11:36:02 +0000

matrix-synapse-py3 (1.75.0~rc2) stable; urgency=medium

  * New Synapse release 1.75.0rc2.

 -- Synapse Packaging team <packages@matrix.org>  Thu, 12 Jan 2023 10:30:15 -0800

matrix-synapse-py3 (1.75.0~rc1) stable; urgency=medium

  * New Synapse release 1.75.0rc1.

 -- Synapse Packaging team <packages@matrix.org>  Tue, 10 Jan 2023 12:18:27 +0000

matrix-synapse-py3 (1.74.0) stable; urgency=medium

  * New Synapse release 1.74.0.

 -- Synapse Packaging team <packages@matrix.org>  Tue, 20 Dec 2022 16:07:38 +0000

matrix-synapse-py3 (1.74.0~rc1) stable; urgency=medium

  * New dependency on libicu-dev to provide improved results for user
    search.
  * New Synapse release 1.74.0rc1.

 -- Synapse Packaging team <packages@matrix.org>  Tue, 13 Dec 2022 13:30:01 +0000

matrix-synapse-py3 (1.73.0) stable; urgency=medium

  * New Synapse release 1.73.0.

 -- Synapse Packaging team <packages@matrix.org>  Tue, 06 Dec 2022 11:48:56 +0000

matrix-synapse-py3 (1.73.0~rc2) stable; urgency=medium

  * New Synapse release 1.73.0rc2.

 -- Synapse Packaging team <packages@matrix.org>  Thu, 01 Dec 2022 10:02:19 +0000

matrix-synapse-py3 (1.73.0~rc1) stable; urgency=medium

  * New Synapse release 1.73.0rc1.

 -- Synapse Packaging team <packages@matrix.org>  Tue, 29 Nov 2022 12:28:13 +0000

matrix-synapse-py3 (1.72.0) stable; urgency=medium

  * New Synapse release 1.72.0.

 -- Synapse Packaging team <packages@matrix.org>  Tue, 22 Nov 2022 10:57:30 +0000

matrix-synapse-py3 (1.72.0~rc1) stable; urgency=medium

  * New Synapse release 1.72.0rc1.

 -- Synapse Packaging team <packages@matrix.org>  Wed, 16 Nov 2022 15:10:59 +0000

matrix-synapse-py3 (1.71.0) stable; urgency=medium

  * New Synapse release 1.71.0.

 -- Synapse Packaging team <packages@matrix.org>  Tue, 08 Nov 2022 10:38:10 +0000

matrix-synapse-py3 (1.71.0~rc2) stable; urgency=medium

  * New Synapse release 1.71.0rc2.

 -- Synapse Packaging team <packages@matrix.org>  Fri, 04 Nov 2022 12:00:33 +0000

matrix-synapse-py3 (1.71.0~rc1) stable; urgency=medium

  * New Synapse release 1.71.0rc1.

 -- Synapse Packaging team <packages@matrix.org>  Tue, 01 Nov 2022 12:10:17 +0000

matrix-synapse-py3 (1.70.1) stable; urgency=medium

  * New Synapse release 1.70.1.

 -- Synapse Packaging team <packages@matrix.org>  Fri, 28 Oct 2022 12:10:21 +0100

matrix-synapse-py3 (1.70.0) stable; urgency=medium

  * New Synapse release 1.70.0.

 -- Synapse Packaging team <packages@matrix.org>  Wed, 26 Oct 2022 11:11:50 +0100

matrix-synapse-py3 (1.70.0~rc2) stable; urgency=medium

  * New Synapse release 1.70.0rc2.

 -- Synapse Packaging team <packages@matrix.org>  Tue, 25 Oct 2022 10:59:47 +0100

matrix-synapse-py3 (1.70.0~rc1) stable; urgency=medium

  * New Synapse release 1.70.0rc1.

 -- Synapse Packaging team <packages@matrix.org>  Wed, 19 Oct 2022 14:11:57 +0100

matrix-synapse-py3 (1.69.0) stable; urgency=medium

  * New Synapse release 1.69.0.

 -- Synapse Packaging team <packages@matrix.org>  Mon, 17 Oct 2022 11:31:03 +0100

matrix-synapse-py3 (1.69.0~rc4) stable; urgency=medium

  * New Synapse release 1.69.0rc4.

 -- Synapse Packaging team <packages@matrix.org>  Fri, 14 Oct 2022 15:04:47 +0100

matrix-synapse-py3 (1.69.0~rc3) stable; urgency=medium

  * New Synapse release 1.69.0rc3.

 -- Synapse Packaging team <packages@matrix.org>  Wed, 12 Oct 2022 13:24:04 +0100

matrix-synapse-py3 (1.69.0~rc2) stable; urgency=medium

  * New Synapse release 1.69.0rc2.

 -- Synapse Packaging team <packages@matrix.org>  Thu, 06 Oct 2022 14:45:00 +0100

matrix-synapse-py3 (1.69.0~rc1) stable; urgency=medium

  * The man page for the hash_password script has been updated to reflect
    the correct default value of 'bcrypt_rounds'.
  * New Synapse release 1.69.0rc1.

 -- Synapse Packaging team <packages@matrix.org>  Tue, 04 Oct 2022 11:17:16 +0100

matrix-synapse-py3 (1.68.0) stable; urgency=medium

  * New Synapse release 1.68.0.

 -- Synapse Packaging team <packages@matrix.org>  Tue, 27 Sep 2022 12:02:09 +0100

matrix-synapse-py3 (1.68.0~rc2) stable; urgency=medium

  * New Synapse release 1.68.0rc2.

 -- Synapse Packaging team <packages@matrix.org>  Fri, 23 Sep 2022 09:40:10 +0100

matrix-synapse-py3 (1.68.0~rc1) stable; urgency=medium

  * New Synapse release 1.68.0rc1.

 -- Synapse Packaging team <packages@matrix.org>  Tue, 20 Sep 2022 11:18:20 +0100

matrix-synapse-py3 (1.67.0) stable; urgency=medium

  * New Synapse release 1.67.0.

 -- Synapse Packaging team <packages@matrix.org>  Tue, 13 Sep 2022 09:19:56 +0100

matrix-synapse-py3 (1.67.0~rc1) stable; urgency=medium

  [ Erik Johnston ]
  * Use stable poetry 1.2.0 version, rather than a prerelease.

  [ Synapse Packaging team ]
  * New Synapse release 1.67.0rc1.

 -- Synapse Packaging team <packages@matrix.org>  Tue, 06 Sep 2022 09:01:06 +0100

matrix-synapse-py3 (1.66.0) stable; urgency=medium

  * New Synapse release 1.66.0.

 -- Synapse Packaging team <packages@matrix.org>  Wed, 31 Aug 2022 11:20:17 +0100

matrix-synapse-py3 (1.66.0~rc2+nmu1) UNRELEASED; urgency=medium

  [ Jörg Behrmann ]
  * Update debhelper to compatibility level 12.
  * Drop the preinst script stopping synapse.
  * Allocate a group for the system user.
  * Change dpkg-statoverride to --force-statoverride-add.

  [ Erik Johnston ]
  * Disable `dh_auto_configure` as it broke during Rust build.

 -- Jörg Behrmann <behrmann@physik.fu-berlin.de>  Tue, 23 Aug 2022 17:17:00 +0100

matrix-synapse-py3 (1.66.0~rc2) stable; urgency=medium

  * New Synapse release 1.66.0rc2.

 -- Synapse Packaging team <packages@matrix.org>  Tue, 30 Aug 2022 12:25:19 +0100

matrix-synapse-py3 (1.66.0~rc1) stable; urgency=medium

  * New Synapse release 1.66.0rc1.

 -- Synapse Packaging team <packages@matrix.org>  Tue, 23 Aug 2022 09:48:55 +0100

matrix-synapse-py3 (1.65.0) stable; urgency=medium

  * New Synapse release 1.65.0.

 -- Synapse Packaging team <packages@matrix.org>  Tue, 16 Aug 2022 16:51:26 +0100

matrix-synapse-py3 (1.65.0~rc2) stable; urgency=medium

  * New Synapse release 1.65.0rc2.

 -- Synapse Packaging team <packages@matrix.org>  Thu, 11 Aug 2022 11:38:18 +0100

matrix-synapse-py3 (1.65.0~rc1) stable; urgency=medium

  * New Synapse release 1.65.0rc1.

 -- Synapse Packaging team <packages@matrix.org>  Tue, 09 Aug 2022 11:39:29 +0100

matrix-synapse-py3 (1.64.0) stable; urgency=medium

  * New Synapse release 1.64.0.

 -- Synapse Packaging team <packages@matrix.org>  Tue, 02 Aug 2022 10:32:30 +0100

matrix-synapse-py3 (1.64.0~rc2) stable; urgency=medium

  * New Synapse release 1.64.0rc2.

 -- Synapse Packaging team <packages@matrix.org>  Fri, 29 Jul 2022 12:22:53 +0100

matrix-synapse-py3 (1.64.0~rc1) stable; urgency=medium

  * New Synapse release 1.64.0rc1.

 -- Synapse Packaging team <packages@matrix.org>  Tue, 26 Jul 2022 12:11:49 +0100

matrix-synapse-py3 (1.63.1) stable; urgency=medium

  * New Synapse release 1.63.1.

 -- Synapse Packaging team <packages@matrix.org>  Wed, 20 Jul 2022 13:36:52 +0100

matrix-synapse-py3 (1.63.0) stable; urgency=medium

  * Clarify that homeserver server names are included in the data reported
    by opt-in server stats reporting (`report_stats` homeserver config option).
  * New Synapse release 1.63.0.

 -- Synapse Packaging team <packages@matrix.org>  Tue, 19 Jul 2022 14:42:24 +0200

matrix-synapse-py3 (1.63.0~rc1) stable; urgency=medium

  * New Synapse release 1.63.0rc1.

 -- Synapse Packaging team <packages@matrix.org>  Tue, 12 Jul 2022 11:26:02 +0100

matrix-synapse-py3 (1.62.0) stable; urgency=medium

  * New Synapse release 1.62.0.

 -- Synapse Packaging team <packages@matrix.org>  Tue, 05 Jul 2022 11:14:15 +0100

matrix-synapse-py3 (1.62.0~rc3) stable; urgency=medium

  * New Synapse release 1.62.0rc3.

 -- Synapse Packaging team <packages@matrix.org>  Mon, 04 Jul 2022 16:07:01 +0100

matrix-synapse-py3 (1.62.0~rc2) stable; urgency=medium

  * New Synapse release 1.62.0rc2.

 -- Synapse Packaging team <packages@matrix.org>  Fri, 01 Jul 2022 11:42:41 +0100

matrix-synapse-py3 (1.62.0~rc1) stable; urgency=medium

  * New Synapse release 1.62.0rc1.

 -- Synapse Packaging team <packages@matrix.org>  Tue, 28 Jun 2022 16:34:57 +0100

matrix-synapse-py3 (1.61.1) stable; urgency=medium

  * New Synapse release 1.61.1.

 -- Synapse Packaging team <packages@matrix.org>  Tue, 28 Jun 2022 14:33:46 +0100

matrix-synapse-py3 (1.61.0) stable; urgency=medium

  * New Synapse release 1.61.0.

 -- Synapse Packaging team <packages@matrix.org>  Tue, 14 Jun 2022 11:44:19 +0100

matrix-synapse-py3 (1.61.0~rc1) stable; urgency=medium

  * Remove unused `jitsimeetbridge` experiment from `contrib` directory.
  * New Synapse release 1.61.0rc1.

 -- Synapse Packaging team <packages@matrix.org>  Tue, 07 Jun 2022 12:42:31 +0100

matrix-synapse-py3 (1.60.0) stable; urgency=medium

  * New Synapse release 1.60.0.

 -- Synapse Packaging team <packages@matrix.org>  Tue, 31 May 2022 13:41:22 +0100

matrix-synapse-py3 (1.60.0~rc2) stable; urgency=medium

  * New Synapse release 1.60.0rc2.

 -- Synapse Packaging team <packages@matrix.org>  Fri, 27 May 2022 11:04:55 +0100

matrix-synapse-py3 (1.60.0~rc1) stable; urgency=medium

  * New Synapse release 1.60.0rc1.

 -- Synapse Packaging team <packages@matrix.org>  Tue, 24 May 2022 12:05:01 +0100

matrix-synapse-py3 (1.59.1) stable; urgency=medium

  * New Synapse release 1.59.1.

 -- Synapse Packaging team <packages@matrix.org>  Wed, 18 May 2022 11:41:46 +0100

matrix-synapse-py3 (1.59.0) stable; urgency=medium

  * New Synapse release 1.59.0.

 -- Synapse Packaging team <packages@matrix.org>  Tue, 17 May 2022 10:26:50 +0100

matrix-synapse-py3 (1.59.0~rc2) stable; urgency=medium

  * New Synapse release 1.59.0rc2.

 -- Synapse Packaging team <packages@matrix.org>  Mon, 16 May 2022 12:52:15 +0100

matrix-synapse-py3 (1.59.0~rc1) stable; urgency=medium

  * Adjust how the `exported-requirements.txt` file is generated as part of
    the process of building these packages. This affects the package
    maintainers only; end-users are unaffected.
  * New Synapse release 1.59.0rc1.

 -- Synapse Packaging team <packages@matrix.org>  Tue, 10 May 2022 10:45:08 +0100

matrix-synapse-py3 (1.58.1) stable; urgency=medium

  * Include python dependencies from the `systemd` and `cache_memory` extras package groups, which
    were incorrectly omitted from the 1.58.0 package.
  * New Synapse release 1.58.1.

 -- Synapse Packaging team <packages@matrix.org>  Thu, 05 May 2022 14:58:23 +0100

matrix-synapse-py3 (1.58.0) stable; urgency=medium

  * New Synapse release 1.58.0.

 -- Synapse Packaging team <packages@matrix.org>  Tue, 03 May 2022 10:52:58 +0100

matrix-synapse-py3 (1.58.0~rc2) stable; urgency=medium

  * New Synapse release 1.58.0rc2.

 -- Synapse Packaging team <packages@matrix.org>  Tue, 26 Apr 2022 17:14:56 +0100

matrix-synapse-py3 (1.58.0~rc1) stable; urgency=medium

  * Use poetry to manage the bundled virtualenv included with this package.
  * New Synapse release 1.58.0rc1.

 -- Synapse Packaging team <packages@matrix.org>  Tue, 26 Apr 2022 11:15:20 +0100

matrix-synapse-py3 (1.57.1) stable; urgency=medium

  * New synapse release 1.57.1.

 -- Synapse Packaging team <packages@matrix.org>  Wed, 20 Apr 2022 15:27:21 +0100

matrix-synapse-py3 (1.57.0) stable; urgency=medium

  * New synapse release 1.57.0.

 -- Synapse Packaging team <packages@matrix.org>  Tue, 19 Apr 2022 10:58:42 +0100

matrix-synapse-py3 (1.57.0~rc1) stable; urgency=medium

  * New synapse release 1.57.0~rc1.

 -- Synapse Packaging team <packages@matrix.org>  Tue, 12 Apr 2022 13:36:25 +0100

matrix-synapse-py3 (1.56.0) stable; urgency=medium

  * New synapse release 1.56.0.

 -- Synapse Packaging team <packages@matrix.org>  Tue, 05 Apr 2022 12:38:39 +0100

matrix-synapse-py3 (1.56.0~rc1) stable; urgency=medium

  * New synapse release 1.56.0~rc1.

 -- Synapse Packaging team <packages@matrix.org>  Tue, 29 Mar 2022 10:40:50 +0100

matrix-synapse-py3 (1.55.2) stable; urgency=medium

  * New synapse release 1.55.2.

 -- Synapse Packaging team <packages@matrix.org>  Thu, 24 Mar 2022 19:07:11 +0000

matrix-synapse-py3 (1.55.1) stable; urgency=medium

  * New synapse release 1.55.1.

 -- Synapse Packaging team <packages@matrix.org>  Thu, 24 Mar 2022 17:44:23 +0000

matrix-synapse-py3 (1.55.0) stable; urgency=medium

  * New synapse release 1.55.0.

 -- Synapse Packaging team <packages@matrix.org>  Tue, 22 Mar 2022 13:59:26 +0000

matrix-synapse-py3 (1.55.0~rc1) stable; urgency=medium

  * New synapse release 1.55.0~rc1.

 -- Synapse Packaging team <packages@matrix.org>  Tue, 15 Mar 2022 10:59:31 +0000

matrix-synapse-py3 (1.54.0) stable; urgency=medium

  * New synapse release 1.54.0.

 -- Synapse Packaging team <packages@matrix.org>  Tue, 08 Mar 2022 10:54:52 +0000

matrix-synapse-py3 (1.54.0~rc1) stable; urgency=medium

  * New synapse release 1.54.0~rc1.

 -- Synapse Packaging team <packages@matrix.org>  Wed, 02 Mar 2022 10:43:22 +0000

matrix-synapse-py3 (1.53.0) stable; urgency=medium

  * New synapse release 1.53.0.

 -- Synapse Packaging team <packages@matrix.org>  Tue, 22 Feb 2022 11:32:06 +0000

matrix-synapse-py3 (1.53.0~rc1) stable; urgency=medium

  * New synapse release 1.53.0~rc1.

 -- Synapse Packaging team <packages@matrix.org>  Tue, 15 Feb 2022 10:40:50 +0000

matrix-synapse-py3 (1.52.0) stable; urgency=medium

  * New synapse release 1.52.0.

 -- Synapse Packaging team <packages@matrix.org>  Tue, 08 Feb 2022 11:34:54 +0000

matrix-synapse-py3 (1.52.0~rc1) stable; urgency=medium

  * New synapse release 1.52.0~rc1.

 -- Synapse Packaging team <packages@matrix.org>  Tue, 01 Feb 2022 11:04:09 +0000

matrix-synapse-py3 (1.51.0) stable; urgency=medium

  * New synapse release 1.51.0.

 -- Synapse Packaging team <packages@matrix.org>  Tue, 25 Jan 2022 11:28:51 +0000

matrix-synapse-py3 (1.51.0~rc2) stable; urgency=medium

  * New synapse release 1.51.0~rc2.

 -- Synapse Packaging team <packages@matrix.org>  Mon, 24 Jan 2022 12:25:00 +0000

matrix-synapse-py3 (1.51.0~rc1) stable; urgency=medium

  * New synapse release 1.51.0~rc1.

 -- Synapse Packaging team <packages@matrix.org>  Fri, 21 Jan 2022 10:46:02 +0000

matrix-synapse-py3 (1.50.2) stable; urgency=medium

  * New synapse release 1.50.2.

 -- Synapse Packaging team <packages@matrix.org>  Mon, 24 Jan 2022 13:37:11 +0000

matrix-synapse-py3 (1.50.1) stable; urgency=medium

  * New synapse release 1.50.1.

 -- Synapse Packaging team <packages@matrix.org>  Tue, 18 Jan 2022 16:06:26 +0000

matrix-synapse-py3 (1.50.0) stable; urgency=medium

  * New synapse release 1.50.0.

 -- Synapse Packaging team <packages@matrix.org>  Tue, 18 Jan 2022 10:40:38 +0000

matrix-synapse-py3 (1.50.0~rc2) stable; urgency=medium

  * New synapse release 1.50.0~rc2.

 -- Synapse Packaging team <packages@matrix.org>  Fri, 14 Jan 2022 11:18:06 +0000

matrix-synapse-py3 (1.50.0~rc1) stable; urgency=medium

  * New synapse release 1.50.0~rc1.

 -- Synapse Packaging team <packages@matrix.org>  Wed, 05 Jan 2022 12:36:17 +0000

matrix-synapse-py3 (1.49.2) stable; urgency=medium

  * New synapse release 1.49.2.

 -- Synapse Packaging team <packages@matrix.org>  Tue, 21 Dec 2021 17:31:03 +0000

matrix-synapse-py3 (1.49.1) stable; urgency=medium

  * New synapse release 1.49.1.

 -- Synapse Packaging team <packages@matrix.org>  Tue, 21 Dec 2021 11:07:30 +0000

matrix-synapse-py3 (1.49.0) stable; urgency=medium

  * New synapse release 1.49.0.

 -- Synapse Packaging team <packages@matrix.org>  Tue, 14 Dec 2021 12:39:46 +0000

matrix-synapse-py3 (1.49.0~rc1) stable; urgency=medium

  * New synapse release 1.49.0~rc1.

 -- Synapse Packaging team <packages@matrix.org>  Tue, 07 Dec 2021 13:52:21 +0000

matrix-synapse-py3 (1.48.0) stable; urgency=medium

  * New synapse release 1.48.0.

 -- Synapse Packaging team <packages@matrix.org>  Tue, 30 Nov 2021 11:24:15 +0000

matrix-synapse-py3 (1.48.0~rc1) stable; urgency=medium

  * New synapse release 1.48.0~rc1.

 -- Synapse Packaging team <packages@matrix.org>  Thu, 25 Nov 2021 15:56:03 +0000

matrix-synapse-py3 (1.47.1) stable; urgency=medium

  * New synapse release 1.47.1.

 -- Synapse Packaging team <packages@matrix.org>  Fri, 19 Nov 2021 13:44:32 +0000

matrix-synapse-py3 (1.47.0) stable; urgency=medium

  * New synapse release 1.47.0.

 -- Synapse Packaging team <packages@matrix.org>  Wed, 17 Nov 2021 13:09:43 +0000

matrix-synapse-py3 (1.47.0~rc3) stable; urgency=medium

  * New synapse release 1.47.0~rc3.

 -- Synapse Packaging team <packages@matrix.org>  Tue, 16 Nov 2021 14:32:47 +0000

matrix-synapse-py3 (1.47.0~rc2) stable; urgency=medium

  [ Dan Callahan ]
  * Update scripts to pass Shellcheck lints.
  * Remove unused Vagrant scripts from debian/ directory.
  * Allow building Debian packages for any architecture, not just amd64.
  * Preinstall the "wheel" package when building virtualenvs.
  * Do not error if /etc/default/matrix-synapse is missing.

  [ Synapse Packaging team ]
  * New synapse release 1.47.0~rc2.

 -- Synapse Packaging team <packages@matrix.org>  Wed, 10 Nov 2021 09:41:01 +0000

matrix-synapse-py3 (1.46.0) stable; urgency=medium

  [ Richard van der Hoff ]
  * Compress debs with xz, to fix incompatibility of impish debs with reprepro.

  [ Synapse Packaging team ]
  * New synapse release 1.46.0.

 -- Synapse Packaging team <packages@matrix.org>  Tue, 02 Nov 2021 13:22:53 +0000

matrix-synapse-py3 (1.46.0~rc1) stable; urgency=medium

  * New synapse release 1.46.0~rc1.

 -- Synapse Packaging team <packages@matrix.org>  Tue, 26 Oct 2021 14:04:04 +0100

matrix-synapse-py3 (1.45.1) stable; urgency=medium

  * New synapse release 1.45.1.

 -- Synapse Packaging team <packages@matrix.org>  Wed, 20 Oct 2021 11:58:27 +0100

matrix-synapse-py3 (1.45.0) stable; urgency=medium

  * New synapse release 1.45.0.

 -- Synapse Packaging team <packages@matrix.org>  Tue, 19 Oct 2021 11:18:53 +0100

matrix-synapse-py3 (1.45.0~rc2) stable; urgency=medium

  * New synapse release 1.45.0~rc2.

 -- Synapse Packaging team <packages@matrix.org>  Thu, 14 Oct 2021 10:58:24 +0100

matrix-synapse-py3 (1.45.0~rc1) stable; urgency=medium

  [ Nick @ Beeper ]
  * Include an `update_synapse_database` script in the distribution.

  [ Synapse Packaging team ]
  * New synapse release 1.45.0~rc1.

 -- Synapse Packaging team <packages@matrix.org>  Tue, 12 Oct 2021 10:46:27 +0100

matrix-synapse-py3 (1.44.0) stable; urgency=medium

  * New synapse release 1.44.0.

 -- Synapse Packaging team <packages@matrix.org>  Tue, 05 Oct 2021 13:43:57 +0100

matrix-synapse-py3 (1.44.0~rc3) stable; urgency=medium

  * New synapse release 1.44.0~rc3.

 -- Synapse Packaging team <packages@matrix.org>  Mon, 04 Oct 2021 14:57:22 +0100

matrix-synapse-py3 (1.44.0~rc2) stable; urgency=medium

  * New synapse release 1.44.0~rc2.

 -- Synapse Packaging team <packages@matrix.org>  Thu, 30 Sep 2021 12:39:10 +0100

matrix-synapse-py3 (1.44.0~rc1) stable; urgency=medium

  * New synapse release 1.44.0~rc1.

 -- Synapse Packaging team <packages@matrix.org>  Tue, 28 Sep 2021 13:41:28 +0100

matrix-synapse-py3 (1.43.0) stable; urgency=medium

  * New synapse release 1.43.0.

 -- Synapse Packaging team <packages@matrix.org>  Tue, 21 Sep 2021 11:49:05 +0100

matrix-synapse-py3 (1.43.0~rc2) stable; urgency=medium

  * New synapse release 1.43.0~rc2.

 -- Synapse Packaging team <packages@matrix.org>  Fri, 17 Sep 2021 10:43:21 +0100

matrix-synapse-py3 (1.43.0~rc1) stable; urgency=medium

  * New synapse release 1.43.0~rc1.

 -- Synapse Packaging team <packages@matrix.org>  Tue, 14 Sep 2021 11:39:46 +0100

matrix-synapse-py3 (1.42.0) stable; urgency=medium

  * New synapse release 1.42.0.

 -- Synapse Packaging team <packages@matrix.org>  Tue, 07 Sep 2021 16:19:09 +0100

matrix-synapse-py3 (1.42.0~rc2) stable; urgency=medium

  * New synapse release 1.42.0~rc2.

 -- Synapse Packaging team <packages@matrix.org>  Mon, 06 Sep 2021 15:25:13 +0100

matrix-synapse-py3 (1.42.0~rc1) stable; urgency=medium

  * New synapse release 1.42.0rc1.

 -- Synapse Packaging team <packages@matrix.org>  Wed, 01 Sep 2021 11:37:48 +0100

matrix-synapse-py3 (1.41.1) stable; urgency=high

  * New synapse release 1.41.1.

 -- Synapse Packaging team <packages@matrix.org>  Tue, 31 Aug 2021 12:59:10 +0100

matrix-synapse-py3 (1.41.0) stable; urgency=medium

  * New synapse release 1.41.0.

 -- Synapse Packaging team <packages@matrix.org>  Tue, 24 Aug 2021 15:31:45 +0100

matrix-synapse-py3 (1.41.0~rc1) stable; urgency=medium

  * New synapse release 1.41.0~rc1.

 -- Synapse Packaging team <packages@matrix.org>  Wed, 18 Aug 2021 15:52:00 +0100

matrix-synapse-py3 (1.40.0) stable; urgency=medium

  * New synapse release 1.40.0.

 -- Synapse Packaging team <packages@matrix.org>  Tue, 10 Aug 2021 13:50:48 +0100

matrix-synapse-py3 (1.40.0~rc3) stable; urgency=medium

  * New synapse release 1.40.0~rc3.

 -- Synapse Packaging team <packages@matrix.org>  Mon, 09 Aug 2021 13:41:08 +0100

matrix-synapse-py3 (1.40.0~rc2) stable; urgency=medium

  * New synapse release 1.40.0~rc2.

 -- Synapse Packaging team <packages@matrix.org>  Wed, 04 Aug 2021 17:08:55 +0100

matrix-synapse-py3 (1.40.0~rc1) stable; urgency=medium

  [ Richard van der Hoff ]
  * Drop backwards-compatibility code that was required to support Ubuntu Xenial.
  * Update package triggers so that the virtualenv is correctly rebuilt
    when the system python is rebuilt, on recent Python versions.

  [ Synapse Packaging team ]
  * New synapse release 1.40.0~rc1.

 -- Synapse Packaging team <packages@matrix.org>  Tue, 03 Aug 2021 11:31:49 +0100

matrix-synapse-py3 (1.39.0) stable; urgency=medium

  * New synapse release 1.39.0.

 -- Synapse Packaging team <packages@matrix.org>  Thu, 29 Jul 2021 09:59:00 +0100

matrix-synapse-py3 (1.39.0~rc3) stable; urgency=medium

  * New synapse release 1.39.0~rc3.

 -- Synapse Packaging team <packages@matrix.org>  Wed, 28 Jul 2021 13:30:58 +0100

matrix-synapse-py3 (1.38.1) stable; urgency=medium

  * New synapse release 1.38.1.

 -- Synapse Packaging team <packages@matrix.org>  Thu, 22 Jul 2021 15:37:06 +0100

matrix-synapse-py3 (1.39.0~rc1) stable; urgency=medium

  * New synapse release 1.39.0rc1.

 -- Synapse Packaging team <packages@matrix.org>  Tue, 20 Jul 2021 14:28:34 +0100

matrix-synapse-py3 (1.38.0) stable; urgency=medium

  * New synapse release 1.38.0.

 -- Synapse Packaging team <packages@matrix.org>  Tue, 13 Jul 2021 13:20:56 +0100

matrix-synapse-py3 (1.38.0rc3) prerelease; urgency=medium

  [ Erik Johnston ]
  * Add synapse_review_recent_signups script

  [ Synapse Packaging team ]
  * New synapse release 1.38.0rc3.

 -- Synapse Packaging team <packages@matrix.org>  Tue, 13 Jul 2021 11:53:56 +0100

matrix-synapse-py3 (1.37.1) stable; urgency=medium

  * New synapse release 1.37.1.

 -- Synapse Packaging team <packages@matrix.org>  Wed, 30 Jun 2021 12:24:06 +0100

matrix-synapse-py3 (1.37.0) stable; urgency=medium

  * New synapse release 1.37.0.

 -- Synapse Packaging team <packages@matrix.org>  Tue, 29 Jun 2021 10:15:25 +0100

matrix-synapse-py3 (1.36.0) stable; urgency=medium

  * New synapse release 1.36.0.

 -- Synapse Packaging team <packages@matrix.org>  Tue, 15 Jun 2021 15:41:53 +0100

matrix-synapse-py3 (1.35.1) stable; urgency=medium

  * New synapse release 1.35.1.

 -- Synapse Packaging team <packages@matrix.org>  Thu, 03 Jun 2021 08:11:29 -0400

matrix-synapse-py3 (1.35.0) stable; urgency=medium

  * New synapse release 1.35.0.

 -- Synapse Packaging team <packages@matrix.org>  Tue, 01 Jun 2021 13:23:35 +0100

matrix-synapse-py3 (1.34.0) stable; urgency=medium

  * New synapse release 1.34.0.

 -- Synapse Packaging team <packages@matrix.org>  Mon, 17 May 2021 11:34:18 +0100

matrix-synapse-py3 (1.33.2) stable; urgency=medium

  * New synapse release 1.33.2.

 -- Synapse Packaging team <packages@matrix.org>  Tue, 11 May 2021 11:17:59 +0100

matrix-synapse-py3 (1.33.1) stable; urgency=medium

  * New synapse release 1.33.1.

 -- Synapse Packaging team <packages@matrix.org>  Thu, 06 May 2021 14:06:33 +0100

matrix-synapse-py3 (1.33.0) stable; urgency=medium

  * New synapse release 1.33.0.

 -- Synapse Packaging team <packages@matrix.org>  Wed, 05 May 2021 14:15:27 +0100

matrix-synapse-py3 (1.32.2) stable; urgency=medium

  * New synapse release 1.32.2.

 -- Synapse Packaging team <packages@matrix.org>  Wed, 22 Apr 2021 12:43:52 +0100

matrix-synapse-py3 (1.32.1) stable; urgency=medium

  * New synapse release 1.32.1.

 -- Synapse Packaging team <packages@matrix.org>  Wed, 21 Apr 2021 14:00:55 +0100

matrix-synapse-py3 (1.32.0) stable; urgency=medium

  [ Dan Callahan ]
  * Skip tests when DEB_BUILD_OPTIONS contains "nocheck".

  [ Synapse Packaging team ]
  * New synapse release 1.32.0.

 -- Synapse Packaging team <packages@matrix.org>  Tue, 20 Apr 2021 14:28:39 +0100

matrix-synapse-py3 (1.31.0) stable; urgency=medium

  * New synapse release 1.31.0.

 -- Synapse Packaging team <packages@matrix.org>  Tue, 06 Apr 2021 13:08:29 +0100

matrix-synapse-py3 (1.30.1) stable; urgency=medium

  * New synapse release 1.30.1.

 -- Synapse Packaging team <packages@matrix.org>  Fri, 26 Mar 2021 12:01:28 +0000

matrix-synapse-py3 (1.30.0) stable; urgency=medium

  * New synapse release 1.30.0.

 -- Synapse Packaging team <packages@matrix.org>  Mon, 22 Mar 2021 13:15:34 +0000

matrix-synapse-py3 (1.29.0) stable; urgency=medium

  [ Jonathan de Jong ]
  * Remove the python -B flag (don't generate bytecode) in scripts and documentation.

  [ Synapse Packaging team ]
  * New synapse release 1.29.0.

 -- Synapse Packaging team <packages@matrix.org>  Mon, 08 Mar 2021 13:51:50 +0000

matrix-synapse-py3 (1.28.0) stable; urgency=medium

  * New synapse release 1.28.0.

 -- Synapse Packaging team <packages@matrix.org>  Thu, 25 Feb 2021 10:21:57 +0000

matrix-synapse-py3 (1.27.0) stable; urgency=medium

  [ Dan Callahan ]
  * Fix build on Ubuntu 16.04 LTS (Xenial).

  [ Synapse Packaging team ]
  * New synapse release 1.27.0.

 -- Synapse Packaging team <packages@matrix.org>  Tue, 16 Feb 2021 13:11:28 +0000

matrix-synapse-py3 (1.26.0) stable; urgency=medium

  [ Richard van der Hoff ]
  * Remove dependency on `python3-distutils`.

  [ Synapse Packaging team ]
  * New synapse release 1.26.0.

 -- Synapse Packaging team <packages@matrix.org>  Wed, 27 Jan 2021 12:43:35 -0500

matrix-synapse-py3 (1.25.0) stable; urgency=medium

  [ Dan Callahan ]
  * Update dependencies to account for the removal of the transitional
    dh-systemd package from Debian Bullseye.

  [ Synapse Packaging team ]
  * New synapse release 1.25.0.

 -- Synapse Packaging team <packages@matrix.org>  Wed, 13 Jan 2021 10:14:55 +0000

matrix-synapse-py3 (1.24.0) stable; urgency=medium

  * New synapse release 1.24.0.

 -- Synapse Packaging team <packages@matrix.org>  Wed, 09 Dec 2020 10:14:30 +0000

matrix-synapse-py3 (1.23.1) stable; urgency=medium

  * New synapse release 1.23.1.

 -- Synapse Packaging team <packages@matrix.org>  Wed, 09 Dec 2020 10:40:39 +0000

matrix-synapse-py3 (1.23.0) stable; urgency=medium

  * New synapse release 1.23.0.

 -- Synapse Packaging team <packages@matrix.org>  Wed, 18 Nov 2020 11:41:28 +0000

matrix-synapse-py3 (1.22.1) stable; urgency=medium

  * New synapse release 1.22.1.

 -- Synapse Packaging team <packages@matrix.org>  Fri, 30 Oct 2020 15:25:37 +0000

matrix-synapse-py3 (1.22.0) stable; urgency=medium

  * New synapse release 1.22.0.

 -- Synapse Packaging team <packages@matrix.org>  Tue, 27 Oct 2020 12:07:12 +0000

matrix-synapse-py3 (1.21.2) stable; urgency=medium

  [ Synapse Packaging team ]
  * New synapse release 1.21.2.

 -- Synapse Packaging team <packages@matrix.org>  Thu, 15 Oct 2020 09:23:27 -0400

matrix-synapse-py3 (1.21.1) stable; urgency=medium

  [ Synapse Packaging team ]
  * New synapse release 1.21.1.

  [ Andrew Morgan ]
  * Explicitly install "test" python dependencies.

 -- Synapse Packaging team <packages@matrix.org>  Tue, 13 Oct 2020 10:24:13 +0100

matrix-synapse-py3 (1.21.0) stable; urgency=medium

  * New synapse release 1.21.0.

 -- Synapse Packaging team <packages@matrix.org>  Mon, 12 Oct 2020 15:47:44 +0100

matrix-synapse-py3 (1.20.1) stable; urgency=medium

  * New synapse release 1.20.1.

 -- Synapse Packaging team <packages@matrix.org>  Thu, 24 Sep 2020 16:25:22 +0100

matrix-synapse-py3 (1.20.0) stable; urgency=medium

  [ Synapse Packaging team ]
  * New synapse release 1.20.0.

  [ Dexter Chua ]
  * Use Type=notify in systemd service

 -- Synapse Packaging team <packages@matrix.org>  Tue, 22 Sep 2020 15:19:32 +0100

matrix-synapse-py3 (1.19.3) stable; urgency=medium

  * New synapse release 1.19.3.

 -- Synapse Packaging team <packages@matrix.org>  Fri, 18 Sep 2020 14:59:30 +0100

matrix-synapse-py3 (1.19.2) stable; urgency=medium

  * New synapse release 1.19.2.

 -- Synapse Packaging team <packages@matrix.org>  Wed, 16 Sep 2020 12:50:30 +0100

matrix-synapse-py3 (1.19.1) stable; urgency=medium

  * New synapse release 1.19.1.

 -- Synapse Packaging team <packages@matrix.org>  Thu, 27 Aug 2020 10:50:19 +0100

matrix-synapse-py3 (1.19.0) stable; urgency=medium

  [ Synapse Packaging team ]
  * New synapse release 1.19.0.

  [ Aaron Raimist ]
  * Fix outdated documentation for SYNAPSE_CACHE_FACTOR

 -- Synapse Packaging team <packages@matrix.org>  Mon, 17 Aug 2020 14:06:42 +0100

matrix-synapse-py3 (1.18.0) stable; urgency=medium

  * New synapse release 1.18.0.

 -- Synapse Packaging team <packages@matrix.org>  Thu, 30 Jul 2020 10:55:53 +0100

matrix-synapse-py3 (1.17.0) stable; urgency=medium

  * New synapse release 1.17.0.

 -- Synapse Packaging team <packages@matrix.org>  Mon, 13 Jul 2020 10:20:31 +0100

matrix-synapse-py3 (1.16.1) stable; urgency=medium

  * New synapse release 1.16.1.

 -- Synapse Packaging team <packages@matrix.org>  Fri, 10 Jul 2020 12:09:24 +0100

matrix-synapse-py3 (1.17.0rc1) stable; urgency=medium

  * New synapse release 1.17.0rc1.

 -- Synapse Packaging team <packages@matrix.org>  Thu, 09 Jul 2020 16:53:12 +0100

matrix-synapse-py3 (1.16.0) stable; urgency=medium

  * New synapse release 1.16.0.

 -- Synapse Packaging team <packages@matrix.org>  Wed, 08 Jul 2020 11:03:48 +0100

matrix-synapse-py3 (1.15.2) stable; urgency=medium

  * New synapse release 1.15.2.

 -- Synapse Packaging team <packages@matrix.org>  Thu, 02 Jul 2020 10:34:00 -0400

matrix-synapse-py3 (1.15.1) stable; urgency=medium

  * New synapse release 1.15.1.

 -- Synapse Packaging team <packages@matrix.org>  Tue, 16 Jun 2020 10:27:50 +0100

matrix-synapse-py3 (1.15.0) stable; urgency=medium

  * New synapse release 1.15.0.

 -- Synapse Packaging team <packages@matrix.org>  Thu, 11 Jun 2020 13:27:06 +0100

matrix-synapse-py3 (1.14.0) stable; urgency=medium

  * New synapse release 1.14.0.

 -- Synapse Packaging team <packages@matrix.org>  Thu, 28 May 2020 10:37:27 +0000

matrix-synapse-py3 (1.13.0) stable; urgency=medium

  [ Patrick Cloke ]
  * Add information about .well-known files to Debian installation scripts.

  [ Synapse Packaging team ]
  * New synapse release 1.13.0.

 -- Synapse Packaging team <packages@matrix.org>  Tue, 19 May 2020 09:16:56 -0400

matrix-synapse-py3 (1.12.4) stable; urgency=medium

  * New synapse release 1.12.4.

 -- Synapse Packaging team <packages@matrix.org>  Thu, 23 Apr 2020 10:58:14 -0400

matrix-synapse-py3 (1.12.3) stable; urgency=medium

  [ Richard van der Hoff ]
  * Update the Debian build scripts to handle the new installation paths
   for the support libraries introduced by Pillow 7.1.1.

  [ Synapse Packaging team ]
  * New synapse release 1.12.3.

 -- Synapse Packaging team <packages@matrix.org>  Fri, 03 Apr 2020 10:55:03 +0100

matrix-synapse-py3 (1.12.2) stable; urgency=medium

  * New synapse release 1.12.2.

 -- Synapse Packaging team <packages@matrix.org>  Mon, 02 Apr 2020 19:02:17 +0000

matrix-synapse-py3 (1.12.1) stable; urgency=medium

  * New synapse release 1.12.1.

 -- Synapse Packaging team <packages@matrix.org>  Mon, 02 Apr 2020 11:30:47 +0000

matrix-synapse-py3 (1.12.0) stable; urgency=medium

  * New synapse release 1.12.0.

 -- Synapse Packaging team <packages@matrix.org>  Mon, 23 Mar 2020 12:13:03 +0000

matrix-synapse-py3 (1.11.1) stable; urgency=medium

  * New synapse release 1.11.1.

 -- Synapse Packaging team <packages@matrix.org>  Tue, 03 Mar 2020 15:01:22 +0000

matrix-synapse-py3 (1.11.0) stable; urgency=medium

  * New synapse release 1.11.0.

 -- Synapse Packaging team <packages@matrix.org>  Fri, 21 Feb 2020 08:54:34 +0000

matrix-synapse-py3 (1.10.1) stable; urgency=medium

  * New synapse release 1.10.1.

 -- Synapse Packaging team <packages@matrix.org>  Mon, 17 Feb 2020 16:27:28 +0000

matrix-synapse-py3 (1.10.0) stable; urgency=medium

  * New synapse release 1.10.0.

 -- Synapse Packaging team <packages@matrix.org>  Wed, 12 Feb 2020 12:18:54 +0000

matrix-synapse-py3 (1.9.1) stable; urgency=medium

  * New synapse release 1.9.1.

 -- Synapse Packaging team <packages@matrix.org>  Tue, 28 Jan 2020 13:09:23 +0000

matrix-synapse-py3 (1.9.0) stable; urgency=medium

  * New synapse release 1.9.0.

 -- Synapse Packaging team <packages@matrix.org>  Thu, 23 Jan 2020 12:56:31 +0000

matrix-synapse-py3 (1.8.0) stable; urgency=medium

  [ Richard van der Hoff ]
  * Automate generation of the default log configuration file.

  [ Synapse Packaging team ]
  * New synapse release 1.8.0.

 -- Synapse Packaging team <packages@matrix.org>  Thu, 09 Jan 2020 11:39:27 +0000

matrix-synapse-py3 (1.7.3) stable; urgency=medium

  * New synapse release 1.7.3.

 -- Synapse Packaging team <packages@matrix.org>  Tue, 31 Dec 2019 10:45:04 +0000

matrix-synapse-py3 (1.7.2) stable; urgency=medium

  * New synapse release 1.7.2.

 -- Synapse Packaging team <packages@matrix.org>  Fri, 20 Dec 2019 10:56:50 +0000

matrix-synapse-py3 (1.7.1) stable; urgency=medium

  * New synapse release 1.7.1.

 -- Synapse Packaging team <packages@matrix.org>  Wed, 18 Dec 2019 09:37:59 +0000

matrix-synapse-py3 (1.7.0) stable; urgency=medium

  * New synapse release 1.7.0.

 -- Synapse Packaging team <packages@matrix.org>  Fri, 13 Dec 2019 10:19:38 +0000

matrix-synapse-py3 (1.6.1) stable; urgency=medium

  * New synapse release 1.6.1.

 -- Synapse Packaging team <packages@matrix.org>  Thu, 28 Nov 2019 11:10:40 +0000

matrix-synapse-py3 (1.6.0) stable; urgency=medium

  * New synapse release 1.6.0.

 -- Synapse Packaging team <packages@matrix.org>  Tue, 26 Nov 2019 12:15:40 +0000

matrix-synapse-py3 (1.5.1) stable; urgency=medium

  * New synapse release 1.5.1.

 -- Synapse Packaging team <packages@matrix.org>  Wed, 06 Nov 2019 10:02:14 +0000

matrix-synapse-py3 (1.5.0) stable; urgency=medium

  * New synapse release 1.5.0.

 -- Synapse Packaging team <packages@matrix.org>  Tue, 29 Oct 2019 14:28:41 +0000

matrix-synapse-py3 (1.4.1) stable; urgency=medium

  * New synapse release 1.4.1.

 -- Synapse Packaging team <packages@matrix.org>  Fri, 18 Oct 2019 10:13:27 +0100

matrix-synapse-py3 (1.4.0) stable; urgency=medium

  * New synapse release 1.4.0.

 -- Synapse Packaging team <packages@matrix.org>  Thu, 03 Oct 2019 13:22:25 +0100

matrix-synapse-py3 (1.3.1) stable; urgency=medium

  * New synapse release 1.3.1.

 -- Synapse Packaging team <packages@matrix.org>  Sat, 17 Aug 2019 09:15:49 +0100

matrix-synapse-py3 (1.3.0) stable; urgency=medium

  [ Andrew Morgan ]
  * Remove libsqlite3-dev from required build dependencies.

  [ Synapse Packaging team ]
  * New synapse release 1.3.0.

 -- Synapse Packaging team <packages@matrix.org>  Thu, 15 Aug 2019 12:04:23 +0100

matrix-synapse-py3 (1.2.0) stable; urgency=medium

  [ Amber Brown ]
  * Update logging config defaults to match API changes in Synapse.

  [ Richard van der Hoff ]
  * Add Recommends and Depends for some libraries which you probably want.

  [ Synapse Packaging team ]
  * New synapse release 1.2.0.

 -- Synapse Packaging team <packages@matrix.org>  Thu, 25 Jul 2019 14:10:07 +0100

matrix-synapse-py3 (1.1.0) stable; urgency=medium

  [ Silke Hofstra ]
  * Include systemd-python to allow logging to the systemd journal.

  [ Synapse Packaging team ]
  * New synapse release 1.1.0.

 -- Synapse Packaging team <packages@matrix.org>  Thu, 04 Jul 2019 11:43:41 +0100

matrix-synapse-py3 (1.0.0) stable; urgency=medium

  * New synapse release 1.0.0.

 -- Synapse Packaging team <packages@matrix.org>  Tue, 11 Jun 2019 17:09:53 +0100

matrix-synapse-py3 (0.99.5.2) stable; urgency=medium

  * New synapse release 0.99.5.2.

 -- Synapse Packaging team <packages@matrix.org>  Thu, 30 May 2019 16:28:07 +0100

matrix-synapse-py3 (0.99.5.1) stable; urgency=medium

  * New synapse release 0.99.5.1.

 -- Synapse Packaging team <packages@matrix.org>  Wed, 22 May 2019 16:22:24 +0000

matrix-synapse-py3 (0.99.4) stable; urgency=medium

  [ Christoph Müller ]
  * Configure the systemd units to have a log identifier of `matrix-synapse`

  [ Synapse Packaging team ]
  * New synapse release 0.99.4.

 -- Synapse Packaging team <packages@matrix.org>  Wed, 15 May 2019 13:58:08 +0100

matrix-synapse-py3 (0.99.3.2) stable; urgency=medium

  * New synapse release 0.99.3.2.

 -- Synapse Packaging team <packages@matrix.org>  Fri, 03 May 2019 18:56:20 +0100

matrix-synapse-py3 (0.99.3.1) stable; urgency=medium

  * New synapse release 0.99.3.1.

 -- Synapse Packaging team <packages@matrix.org>  Fri, 03 May 2019 16:02:43 +0100

matrix-synapse-py3 (0.99.3) stable; urgency=medium

  [ Richard van der Hoff ]
  * Fix warning during preconfiguration. (Fixes: https://github.com/matrix-org/synapse/issues/4819)

  [ Synapse Packaging team ]
  * New synapse release 0.99.3.

 -- Synapse Packaging team <packages@matrix.org>  Mon, 01 Apr 2019 12:48:21 +0000

matrix-synapse-py3 (0.99.2) stable; urgency=medium

  * Fix overwriting of config settings on upgrade.
  * New synapse release 0.99.2.

 -- Synapse Packaging team <packages@matrix.org>  Fri, 01 Mar 2019 10:55:08 +0000

matrix-synapse-py3 (0.99.1.1) stable; urgency=medium

  * New synapse release 0.99.1.1

 -- Synapse Packaging team <packages@matrix.org>  Thu, 14 Feb 2019 17:19:44 +0000

matrix-synapse-py3 (0.99.1) stable; urgency=medium

  [ Damjan Georgievski ]
  * Added ExecReload= in service unit file to send a HUP signal

  [ Synapse Packaging team ]
  * New synapse release 0.99.1

 -- Synapse Packaging team <packages@matrix.org>  Thu, 14 Feb 2019 14:12:26 +0000

matrix-synapse-py3 (0.99.0) stable; urgency=medium

  * New synapse release 0.99.0

 -- Synapse Packaging team <packages@matrix.org>  Tue, 5 Feb 2019 18:25:00 +0000

matrix-synapse-py3 (0.34.1.1++1) stable; urgency=medium

  * Update conflicts specifications to allow smoother transition from matrix-synapse.

 -- Synapse Packaging team <packages@matrix.org>  Sat, 12 Jan 2019 12:58:35 +0000

matrix-synapse-py3 (0.34.1.1) stable; urgency=high

  * New synapse release 0.34.1.1

 -- Synapse Packaging team <packages@matrix.org>  Thu, 10 Jan 2019 15:04:52 +0000

matrix-synapse-py3 (0.34.1+1) stable; urgency=medium

  * Remove 'Breaks: matrix-synapse-ldap3'. (matrix-synapse-py3 includes
    the matrix-synapse-ldap3 python files, which makes the
    matrix-synapse-ldap3 debian package redundant but not broken.

 -- Synapse Packaging team <packages@matrix.org>  Wed, 09 Jan 2019 15:30:00 +0000

matrix-synapse-py3 (0.34.1) stable; urgency=medium

  * New synapse release 0.34.1.
  * Update Conflicts specifications to allow installation alongside our
    matrix-synapse transitional package.

 -- Synapse Packaging team <packages@matrix.org>  Wed, 09 Jan 2019 14:52:24 +0000

matrix-synapse-py3 (0.34.0) stable; urgency=medium

  * New synapse release 0.34.0.
  * Synapse is now installed into a Python 3 virtual environment with
    up-to-date dependencies.
  * The matrix-synapse service will now be restarted when the package is
    upgraded.
    (Fixes https://github.com/matrix-org/package-synapse-debian/issues/18)

 -- Synapse packaging team <packages@matrix.org>  Wed, 19 Dec 2018 14:00:00 +0000

matrix-synapse (0.33.9-1matrix1) stretch; urgency=medium

  [ Erik Johnston ]
  * Remove dependency on python-pydenticon

  [ Richard van der Hoff ]
  * New upstream version 0.33.9
  * Refresh patches for 0.33.9

 -- Richard van der Hoff <richard@matrix.org>  Tue, 20 Nov 2018 10:26:05 +0000

matrix-synapse (0.33.8-1) stretch; urgency=medium

  * New upstream version 0.33.8

 -- Erik Johnston <erik@matrix.org>  Thu, 01 Nov 2018 14:33:26 +0000

matrix-synapse (0.33.7-1matrix1) stretch; urgency=medium

  * New upstream version 0.33.7

 -- Richard van der Hoff <richard@matrix.org>  Thu, 18 Oct 2018 16:18:26 +0100

matrix-synapse (0.33.6-1matrix1) stretch; urgency=medium

  * Imported Upstream version 0.33.6
  * Remove redundant explicit dep on python-bcrypt
  * Run the tests during build
  * Add dependency on python-attr 16.0
  * Refresh patches for 0.33.6

 -- Richard van der Hoff <richard@matrix.org>  Thu, 04 Oct 2018 14:40:29 +0100

matrix-synapse (0.33.5.1-1matrix1) stretch; urgency=medium

  * Imported Upstream version 0.33.5.1

 -- Richard van der Hoff <richard@matrix.org>  Mon, 24 Sep 2018 18:20:51 +0100

matrix-synapse (0.33.5-1matrix1) stretch; urgency=medium

  * Imported Upstream version 0.33.5

 -- Richard van der Hoff <richard@matrix.org>  Mon, 24 Sep 2018 16:06:23 +0100

matrix-synapse (0.33.4-1mx1) stretch; urgency=medium

  * Imported Upstream version 0.33.4
  * Avoid telling people to install packages with pip
    (fixes https://github.com/matrix-org/synapse/issues/3743)

 -- Richard van der Hoff <richard@matrix.org>  Fri, 07 Sep 2018 14:06:17 +0100

matrix-synapse (0.33.3.1-1mx1) stretch; urgency=critical

  [ Richard van der Hoff ]
  * Imported Upstream version 0.33.3.1

 -- Richard van der Hoff <richard@matrix.org>  Thu, 06 Sep 2018 11:20:37 +0100

matrix-synapse (0.33.3-2) stretch; urgency=medium

  * We now require python-twisted 17.1.0 or later
  * Add recommendations for python-psycopg2 and python-lxml

 -- Richard van der Hoff <richard@matrix.org>  Thu, 23 Aug 2018 19:04:08 +0100

matrix-synapse (0.33.3-1) jessie; urgency=medium

  * New upstream version 0.33.3

 -- Richard van der Hoff <richard@matrix.org>  Wed, 22 Aug 2018 14:50:30 +0100

matrix-synapse (0.33.2-1) jessie; urgency=medium

  * New upstream version 0.33.2

 -- Richard van der Hoff <richard@matrix.org>  Thu, 09 Aug 2018 15:40:42 +0100

matrix-synapse (0.33.1-1) jessie; urgency=medium

  * New upstream version 0.33.1

 -- Erik Johnston <erik@matrix.org>  Thu, 02 Aug 2018 15:52:19 +0100

matrix-synapse (0.33.0-1) jessie; urgency=medium

  * New upstream version 0.33.0

 -- Richard van der Hoff <richard@matrix.org>  Thu, 19 Jul 2018 13:38:41 +0100

matrix-synapse (0.32.1-1) jessie; urgency=medium

  * New upstream version 0.32.1

 -- Richard van der Hoff <richard@matrix.org>  Fri, 06 Jul 2018 17:16:29 +0100

matrix-synapse (0.32.0-1) jessie; urgency=medium

  * New upstream version 0.32.0

 -- Erik Johnston <erik@matrix.org>  Fri, 06 Jul 2018 15:34:06 +0100

matrix-synapse (0.31.2-1) jessie; urgency=high

  * New upstream version 0.31.2

 -- Richard van der Hoff <richard@matrix.org>  Thu, 14 Jun 2018 16:49:07 +0100

matrix-synapse (0.31.1-1) jessie; urgency=medium

  * New upstream version 0.31.1
  * Require python-prometheus-client >= 0.0.14

 -- Richard van der Hoff <richard@matrix.org>  Fri, 08 Jun 2018 16:11:55 +0100

matrix-synapse (0.31.0-1) jessie; urgency=medium

  * New upstream version 0.31.0

 -- Richard van der Hoff <richard@matrix.org>  Wed, 06 Jun 2018 17:23:10 +0100

matrix-synapse (0.30.0-1) jessie; urgency=medium

  [ Michael Kaye ]
  * update homeserver.yaml to be somewhat more modern.

  [ Erik Johnston ]
  * New upstream version 0.30.0

 -- Erik Johnston <erik@matrix.org>  Thu, 24 May 2018 16:43:16 +0100

matrix-synapse (0.29.0-1) jessie; urgency=medium

  * New upstream version 0.29.0

 -- Erik Johnston <erik@matrix.org>  Wed, 16 May 2018 17:43:06 +0100

matrix-synapse (0.28.1-1) jessie; urgency=medium

  * New upstream version 0.28.1

 -- Erik Johnston <erik@matrix.org>  Tue, 01 May 2018 19:21:39 +0100

matrix-synapse (0.28.0-1) jessie; urgency=medium

  * New upstream 0.28.0

 -- Erik Johnston <erik@matrix.org>  Fri, 27 Apr 2018 13:15:49 +0100

matrix-synapse (0.27.4-1) jessie; urgency=medium

  * Bump canonicaljson version
  * New upstream 0.27.4

 -- Erik Johnston <erik@matrix.org>  Fri, 13 Apr 2018 13:37:47 +0100

matrix-synapse (0.27.3-1) jessie; urgency=medium

  * Report stats should default to off
  * Refresh patches
  * New upstream 0.27.3

 -- Erik Johnston <erik@matrix.org>  Wed, 11 Apr 2018 11:43:47 +0100

matrix-synapse (0.27.2-1) jessie; urgency=medium

  * New upstream version 0.27.2

 -- Erik Johnston <erik@matrix.org>  Mon, 26 Mar 2018 16:41:57 +0100

matrix-synapse (0.27.1-1) jessie; urgency=medium

  * New upstream version 0.27.1

 -- Erik Johnston <erik@matrix.org>  Mon, 26 Mar 2018 16:22:03 +0100

matrix-synapse (0.27.0-2) jessie; urgency=medium

  * Fix bcrypt dependency

 -- Erik Johnston <erik@matrix.org>  Mon, 26 Mar 2018 16:00:26 +0100

matrix-synapse (0.27.0-1) jessie; urgency=medium

  * New upstream version 0.27.0

 -- Erik Johnston <erik@matrix.org>  Mon, 26 Mar 2018 15:07:52 +0100

matrix-synapse (0.26.1-1) jessie; urgency=medium

  * Ignore RC
  * New upstream version 0.26.1

 -- Erik Johnston <erik@matrix.org>  Fri, 16 Mar 2018 00:40:08 +0000

matrix-synapse (0.26.0-1) jessie; urgency=medium

  [ Richard van der Hoff ]
  * Remove `level` for `file` log handler

  [ Erik Johnston ]

 -- Erik Johnston <erik@matrix.org>  Fri, 05 Jan 2018 11:21:26 +0000

matrix-synapse (0.25.1-1) jessie; urgency=medium

  * New upstream version 0.25.1

 -- Erik Johnston <erik@matrix.org>  Mon, 20 Nov 2017 10:05:37 +0000

matrix-synapse (0.25.0-1) jessie; urgency=medium

  * New upstream version 0.25.0

 -- Erik Johnston <erik@matrix.org>  Wed, 15 Nov 2017 11:36:32 +0000

matrix-synapse (0.24.1-1) jessie; urgency=medium

  * New upstream version 0.24.1

 -- Erik Johnston <erik@matrix.org>  Tue, 24 Oct 2017 15:05:03 +0100

matrix-synapse (0.24.0-1) jessie; urgency=medium

  * New upstream version 0.24.0

 -- Erik Johnston <erik@matrix.org>  Mon, 23 Oct 2017 14:11:46 +0100

matrix-synapse (0.23.1-1) xenial; urgency=medium

  * Imported upstream version 0.23.1

 -- Erik Johnston <erikj@matrix.org>  Thu, 05 Oct 2017 15:28:25 +0100

matrix-synapse (0.23.0-1) jessie; urgency=medium

  * Fix patch after refactor
  * Add patch to remove requirement on affinity package
  * refresh webclient patch

 -- Erik Johnston <erikj@matrix.org>  Mon, 02 Oct 2017 15:34:57 +0100

matrix-synapse (0.22.1-1) jessie; urgency=medium

  * Imported Upstream version 0.22.1

 -- Erik Johnston <erikj@matrix.org>  Thu, 06 Jul 2017 18:14:13 +0100

matrix-synapse (0.22.0-1) jessie; urgency=medium

  * Imported upstream version 0.22.0

 -- Erik Johnston <erikj@matrix.org>  Thu, 06 Jul 2017 10:47:45 +0100

matrix-synapse (0.21.1-1) jessie; urgency=medium

  * Imported upstream version 0.21.1

 -- Erik Johnston <erikj@matrix.org>  Thu, 15 Jun 2017 13:31:13 +0100

matrix-synapse (0.21.0-1) jessie; urgency=medium

  * Imported upstream version 0.21.0
  * Update patches

 -- Erik Johnston <erikj@matrix.org>  Thu, 18 May 2017 14:16:54 +0100

matrix-synapse (0.20.0-2) jessie; urgency=medium

  * Depend on python-jsonschema

 -- Erik Johnston <erikj@matrix.org>  Wed, 12 Apr 2017 10:41:46 +0100

matrix-synapse (0.20.0-1) jessie; urgency=medium

  * Imported upstream version 0.20.0

 -- Erik Johnston <erikj@matrix.org>  Tue, 11 Apr 2017 12:58:26 +0100

matrix-synapse (0.19.3-1) jessie; urgency=medium

  * Imported upstream version 0.19.3

 -- Erik Johnston <erikj@matrix.org>  Tue, 21 Mar 2017 13:45:41 +0000

matrix-synapse (0.19.2-1) jessie; urgency=medium

  [ Sunil Mohan Adapa ]
  * Bump standards version to 3.9.8
  * Add debian/copyright file
  * Don't ignore errors in debian/config
  * Reformat depenedencies in debian/control
  * Internationalize strings in template file
  * Update package description
  * Add lsb-base as dependency
  * Update questions for debconf style
  * Add man pages for all binaries

  [ Erik Johnston ]
  * Imported upstream version 0.19.2

 -- Erik Johnston <erikj@matrix.org>  Tue, 21 Feb 2017 13:55:00 +0000

matrix-synapse (0.19.1-1) jessie; urgency=medium

  * Imported upstream version 0.19.1

 -- Erik Johnston <erikj@matrix.org>  Thu, 09 Feb 2017 11:53:27 +0000

matrix-synapse (0.19.0-1) jessie; urgency=medium

  This build requires python-twisted 0.19.0, which may need to be installed
  from backports.

  [ Bryce Chidester ]
  * Add EnvironmentFile to the systemd service
  * Create matrix-synapse.default

  [ Erik Johnston ]
  * Imported upstream version 0.19.0

 -- Erik Johnston <erikj@matrix.org>  Sat, 04 Feb 2017 09:58:29 +0000

matrix-synapse (0.18.7-1) trusty; urgency=medium

  * Imported Upstream version 0.18.4

 -- Erik Johnston <erikj@matrix.org>  Mon, 09 Jan 2017 15:10:21 +0000

matrix-synapse (0.18.5-1) trusty; urgency=medium

  * Imported Upstream version 0.18.5

 -- Erik Johnston <erikj@matrix.org>  Fri, 16 Dec 2016 10:51:59 +0000

matrix-synapse (0.18.4-1) trusty; urgency=medium

  * Imported Upstream version 0.18.4

 -- Erik Johnston <erikj@matrix.org>  Tue, 22 Nov 2016 10:33:41 +0000

matrix-synapse (0.18.3-1) trusty; urgency=medium

  * Imported Upstream version 0.18.3
  * Remove upstreamed ldap3 patch

 -- Erik Johnston <erikj@matrix.org>  Tue, 08 Nov 2016 15:01:49 +0000

matrix-synapse (0.18.2-2) trusty; urgency=high

  * Patch ldap3 support to workaround differences in python-ldap3 0.9,
    bug allowed unauthorized logins if ldap3 0.9 was used.

 -- Erik Johnston <erikj@matrix.org>  Tue, 08 Nov 2016 13:48:09 +0000

matrix-synapse (0.18.2-1) trusty; urgency=medium

  * Imported Upstream version 0.18.2

 -- Erik Johnston <erikj@matrix.org>  Tue, 01 Nov 2016 13:30:45 +0000

matrix-synapse (0.18.1-1) trusty; urgency=medium

  * Imported Upstream version 0.18.1

 -- Erik Johnston <erikj@matrix.org>  Wed, 05 Oct 2016 14:52:53 +0100

matrix-synapse (0.18.0-1) trusty; urgency=medium

  * Imported Upstream version 0.18.0

 -- Erik Johnston <erikj@matrix.org>  Mon, 19 Sep 2016 17:38:48 +0100

matrix-synapse (0.17.3-1) trusty; urgency=medium

  * Imported Upstream version 0.17.3

 -- Erik Johnston <erikj@matrix.org>  Fri, 09 Sep 2016 11:18:18 +0100

matrix-synapse (0.17.2-1) trusty; urgency=medium

  * Imported Upstream version 0.17.2

 -- Erik Johnston <erikj@matrix.org>  Thu, 08 Sep 2016 15:37:14 +0100

matrix-synapse (0.17.1-1) trusty; urgency=medium

  * Imported Upstream version 0.17.1

 -- Erik Johnston <erikj@matrix.org>  Wed, 24 Aug 2016 15:11:29 +0100

matrix-synapse (0.17.0-1) trusty; urgency=medium

  * Imported Upstream version 0.17.0

 -- Erik Johnston <erikj@matrix.org>  Mon, 08 Aug 2016 13:56:15 +0100

matrix-synapse (0.16.1-r1-1) trusty; urgency=medium

  * Imported Upstream version 0.16.1-r1

 -- Erik Johnston <erikj@matrix.org>  Fri, 08 Jul 2016 16:47:35 +0100

matrix-synapse (0.16.1-2) trusty; urgency=critical

  * Apply security patch

 -- Erik Johnston <erikj@matrix.org>  Fri, 08 Jul 2016 11:05:27 +0100

matrix-synapse (0.16.1-1) trusty; urgency=medium

  * New upstream release

 -- Erik Johnston <erikj@matrix.org>  Tue, 21 Jun 2016 14:56:48 +0100

matrix-synapse (0.16.0-3) trusty; urgency=medium

  * Don't require strict nacl==0.3.0 requirement

 -- Erik Johnston <erikj@matrix.org>  Mon, 20 Jun 2016 13:24:22 +0100

matrix-synapse (0.16.0-2) trusty; urgency=medium

  * Also change the permissions of /etc/matrix-synapse
  * Add apt webclient instructions
  * Fix up patches
  * Update default homeserver.yaml
  * Add patch

 -- Erik Johnston <erikj@matrix.org>  Fri, 10 Jun 2016 14:06:20 +0100

matrix-synapse (0.16.0-1) trusty; urgency=medium

  [ David A Roberts ]
  * systemd

  [ Erik Johnston ]
  * Fixup postinst and matrix-synapse.service
  * Handle email optional deps
  * New upstream release

 -- Erik Johnston <erikj@matrix.org>  Thu, 09 Jun 2016 16:17:01 +0100

matrix-synapse (0.14.0-1) trusty; urgency=medium

  * Remove saml2 module requirements

 -- Erik Johnston <erikj@matrix.org>  Wed, 30 Mar 2016 14:31:17 +0100

matrix-synapse (0.13.3-1) trusty; urgency=medium

  * New upstream release

 -- Erik Johnston <erikj@matrix.org>  Thu, 11 Feb 2016 16:35:39 +0000

matrix-synapse (0.13.2-1) trusty; urgency=medium

  * New upstream release

 -- Erik Johnston <erikj@matrix.org>  Thu, 11 Feb 2016 11:01:16 +0000

matrix-synapse (0.13.0-1) trusty; urgency=medium

  * New upstream release

 -- Erik Johnston <erikj@matrix.org>  Wed, 10 Feb 2016 16:34:39 +0000

matrix-synapse (0.12.0-2) trusty; urgency=medium

  * Don't default `registerion_shared_secret` config option

 -- Erik Johnston <erikj@matrix.org>  Wed, 06 Jan 2016 16:34:02 +0000

matrix-synapse (0.12.0-1) stable; urgency=medium

  * Imported Upstream version 0.12.0

 -- Mark Haines <mark@matrix.org>  Mon, 04 Jan 2016 15:38:33 +0000

matrix-synapse (0.11.1-1) unstable; urgency=medium

  * Imported Upstream version 0.11.1

 -- Erik Johnston <erikj@matrix.org>  Fri, 20 Nov 2015 17:56:52 +0000

matrix-synapse (0.11.0-r2-1) stable; urgency=medium

  * Imported Upstream version 0.11.0-r2
  * Add gbp.conf

 -- Erik Johnston <erikj@matrix.org>  Thu, 19 Nov 2015 13:52:36 +0000

matrix-synapse (0.11.0-1) wheezy; urgency=medium

  * Fix dependencies.

 -- Erik Johnston <erikj@matrix.org>  Tue, 17 Nov 2015 16:28:06 +0000

matrix-synapse (0.11.0-0) wheezy; urgency=medium

  * New upstream release

 -- Erik Johnston <erikj@matrix.org>  Tue, 17 Nov 2015 16:03:01 +0000

matrix-synapse (0.10.0-2) wheezy; urgency=medium

  * Rebuild for wheezy.

 -- Erik Johnston <erikj@matrix.org>  Fri, 04 Sep 2015 14:21:03 +0100

matrix-synapse (0.10.0-1) trusty; urgency=medium

  * New upstream release

 -- Erik Johnston <erikj@matrix.org>  Thu, 03 Sep 2015 10:08:34 +0100

matrix-synapse (0.10.0~rc6-3) trusty; urgency=medium

  * Create log directory.

 -- Erik Johnston <erikj@matrix.org>  Wed, 02 Sep 2015 17:49:07 +0100

matrix-synapse (0.10.0~rc6-2) trusty; urgency=medium

  * Add patch to work around upstream bug in config directory handling.

 -- Erik Johnston <erikj@matrix.org>  Wed, 02 Sep 2015 17:42:42 +0100

matrix-synapse (0.10.0~rc6-1) trusty; urgency=medium

  * New upstream release

 -- Erik Johnston <erikj@matrix.org>  Wed, 02 Sep 2015 17:21:21 +0100

matrix-synapse (0.10.0~rc5-3) trusty; urgency=medium

  * Update init script to work.

 -- Erik Johnston <erikj@matrix.org>  Fri, 28 Aug 2015 10:51:56 +0100

matrix-synapse (0.10.0~rc5-2) trusty; urgency=medium

  * Fix where python files are installed.

 -- Erik Johnston <erikj@matrix.org>  Thu, 27 Aug 2015 11:55:39 +0100

matrix-synapse (0.10.0~rc5-1) trusty; urgency=medium

  * New upstream release

 -- Erik Johnston <erikj@matrix.org>  Thu, 27 Aug 2015 11:26:54 +0100

matrix-synapse (0.10.0~rc4-1) trusty; urgency=medium

  * New upstream version.

 -- Erik Johnston <erikj@matrix.org>  Thu, 27 Aug 2015 10:29:31 +0100

matrix-synapse (0.10.0~rc3-7) trusty; urgency=medium

  * Add debian/watch

 -- Erik Johnston <erikj@matrix.org>  Wed, 26 Aug 2015 17:57:08 +0100

matrix-synapse (0.10.0~rc3-6) trusty; urgency=medium

  * Deps.

 -- Erik Johnston <erikj@matrix.org>  Wed, 26 Aug 2015 17:07:13 +0100

matrix-synapse (0.10.0~rc3-5) trusty; urgency=medium

  * Deps.

 -- Erik Johnston <erikj@matrix.org>  Wed, 26 Aug 2015 16:18:02 +0100

matrix-synapse (0.10.0~rc3-4) trusty; urgency=medium

  * More deps.

 -- Erik Johnston <erikj@matrix.org>  Wed, 26 Aug 2015 14:09:27 +0100

matrix-synapse (0.10.0~rc3-3) trusty; urgency=medium

  * Update deps.

 -- Erik Johnston <erikj@matrix.org>  Wed, 26 Aug 2015 13:49:20 +0100

matrix-synapse (0.10.0~rc3-2) trusty; urgency=medium

  * Add more deps.

 -- Erik Johnston <erikj@matrix.org>  Wed, 26 Aug 2015 13:25:45 +0100

matrix-synapse (0.10.0~rc3-1) trusty; urgency=medium

  * New upstream release

 -- Erik Johnston <erikj@matrix.org>  Tue, 25 Aug 2015 17:52:33 +0100

matrix-synapse (0.9.3-1~trusty1) trusty; urgency=medium

  * Rebuild for trusty.

 -- Erik Johnston <erikj@matrix.org>  Thu, 20 Aug 2015 15:05:43 +0100

matrix-synapse (0.9.3-1) wheezy; urgency=medium

  * New upstream release
  * Create a user, "matrix-synapse", to run as
  * Log to /var/log/matrix-synapse/ directory
  * Override the way synapse looks for the angular SDK (syweb) so it finds the
    packaged one

 -- Paul "LeoNerd" Evans <paul@matrix.org>  Fri, 07 Aug 2015 15:32:12 +0100

matrix-synapse (0.9.2-2) wheezy; urgency=medium

  * Supply a default config file
  * Create directory in /var/lib
  * Use debconf to ask the user for the server name at installation time

 -- Paul "LeoNerd" Evans <paul@matrix.org>  Thu, 06 Aug 2015 15:28:00 +0100

matrix-synapse (0.9.2-1) wheezy; urgency=low

  * source package automatically created by stdeb 0.8.2

 -- Paul "LeoNerd" Evans <paul@matrix.org>  Fri, 12 Jun 2015 14:32:03 +0100<|MERGE_RESOLUTION|>--- conflicted
+++ resolved
@@ -1,16 +1,14 @@
-<<<<<<< HEAD
 matrix-synapse-py3 (1.112.0~rc1) stable; urgency=medium
 
   * New Synapse release 1.112.0rc1.
 
  -- Synapse Packaging team <packages@matrix.org>  Tue, 23 Jul 2024 08:58:55 -0600
-=======
+
 matrix-synapse-py3 (1.111.1) stable; urgency=medium
 
   * New Synapse release 1.111.1.
 
  -- Synapse Packaging team <packages@matrix.org>  Tue, 30 Jul 2024 16:13:52 +0100
->>>>>>> e4868f8a
 
 matrix-synapse-py3 (1.111.0) stable; urgency=medium
 
